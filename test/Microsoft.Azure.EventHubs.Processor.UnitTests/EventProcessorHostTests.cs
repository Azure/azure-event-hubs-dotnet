--- conflicted
+++ resolved
@@ -13,7 +13,7 @@
 
     public class EventProcessorHostTests
     {
-        ServiceBusConnectionSettings ConnectionSettings;
+        EventHubsConnectionSettings ConnectionSettings;
         string StorageConnectionString;
         string EventHubConnectionString;
         string LeaseContainerName;
@@ -37,12 +37,8 @@
             this.StorageConnectionString = storageConnectionString;
             this.EventHubConnectionString = eventHubConnectionString;
 
-<<<<<<< HEAD
             // Use entity name as lease container name.
             this.LeaseContainerName = this.ConnectionSettings.EntityPath;
-=======
-        EventHubsConnectionSettings ConnectionSettings { get; }
->>>>>>> d46440de
 
             // Discover partition ids.
             PartitionIds = this.GetPartitionIdsAsync(this.ConnectionSettings).Result;
@@ -257,7 +253,6 @@
             }
         }
 
-<<<<<<< HEAD
         /// <summary>
         /// This test requires a eventhub with consumer groups $Default and cgroup1.
         /// </summary>
@@ -615,10 +610,7 @@
             return receivedEvents.ToDictionary(kvp => kvp.Key, kvp => kvp.Value);
         }
 
-        async Task<string[]> GetPartitionIdsAsync(ServiceBusConnectionSettings connectionSettings)
-=======
         async Task<string[]> GetPartitionIdsAsync(EventHubsConnectionSettings connectionSettings)
->>>>>>> d46440de
         {
             var eventHubClient = EventHubClient.Create(connectionSettings);
             try
