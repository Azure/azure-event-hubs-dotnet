﻿namespace Microsoft.Azure.EventHubs.Processor.UnitTests
{
    using System;
    using System.Collections.Concurrent;
    using System.Collections.Generic;
    using System.Diagnostics;
    using System.Linq;
    using System.Text;
    using System.Threading.Tasks;
    using Xunit;

    public class EventProcessorHostTests
    {
        EventHubsConnectionStringBuilder ConnectionStringBuilder;
        string StorageConnectionString;
        string EventHubConnectionString;
        string LeaseContainerName;
        string[] PartitionIds;

        public EventProcessorHostTests()
        {
            string eventHubConnectionString = Environment.GetEnvironmentVariable("EVENTHUBCONNECTIONSTRING");
            if (string.IsNullOrWhiteSpace(eventHubConnectionString))
            {
                throw new InvalidOperationException("EVENTHUBCONNECTIONSTRING environment variable was not found!");
            }

            string storageConnectionString = Environment.GetEnvironmentVariable("EVENTPROCESSORSTORAGECONNECTIONSTRING");
            if (string.IsNullOrWhiteSpace(eventHubConnectionString))
            {
                throw new InvalidOperationException("EVENTPROCESSORSTORAGECONNECTIONSTRING environment variable was not found!");
            }

            this.ConnectionStringBuilder = new EventHubsConnectionStringBuilder(eventHubConnectionString);
            this.StorageConnectionString = storageConnectionString;
            this.EventHubConnectionString = eventHubConnectionString;

            // Use entity name as lease container name.
            // Convert to lowercase in case there is capital letter in the entity path.
            // Uppercase is invalid for Azure Storage container names.
            this.LeaseContainerName = this.ConnectionStringBuilder.EntityPath.ToLower();

            // Discover partition ids.
            PartitionIds = this.GetPartitionIdsAsync(this.ConnectionStringBuilder.ToString()).Result;
            WriteLine($"EventHub has {PartitionIds.Length} partitions");
        }

        /// <summary>
        /// Validating cases where entity path is provided through eventHubPath and EH connection string parameters
        /// on the EPH constructor.
        /// </summary>
        [Fact]
        void ProcessorHostEntityPathSetting()
        {
            var csb = new EventHubsConnectionStringBuilder(this.EventHubConnectionString);
            csb.EntityPath = "myeh";

            // Entity path provided in the connection string.
            WriteLine("Testing condition: Entity path provided in the connection string only.");
            var eventProcessorHost = new EventProcessorHost(
                null,
                PartitionReceiver.DefaultConsumerGroupName,
                csb.ToString(),
                this.StorageConnectionString,
                this.LeaseContainerName);
            Assert.Equal("myeh", eventProcessorHost.EventHubPath);

            // Entity path provided in the eventHubPath parameter.
            WriteLine("Testing condition: Entity path provided in the eventHubPath only.");
            csb.EntityPath = null;
            eventProcessorHost = new EventProcessorHost(
                "myeh2",
                PartitionReceiver.DefaultConsumerGroupName,
                csb.ToString(),
                this.StorageConnectionString,
                this.LeaseContainerName);
            Assert.Equal("myeh2", eventProcessorHost.EventHubPath);

            // The same entity path provided in both eventHubPath parameter and the connection string.
            WriteLine("Testing condition: The same entity path provided in the eventHubPath and connection string.");
            csb.EntityPath = "mYeH";
            eventProcessorHost = new EventProcessorHost(
                "myeh",
                PartitionReceiver.DefaultConsumerGroupName,
                csb.ToString(),
                this.StorageConnectionString,
                this.LeaseContainerName);
            Assert.Equal("myeh", eventProcessorHost.EventHubPath);

            // Entity path not provided in both eventHubPath and the connection string.
            WriteLine("Testing condition: Entity path not provided in both eventHubPath and connection string.");
            try
            {
                csb.EntityPath = null;
                eventProcessorHost = new EventProcessorHost(
                    string.Empty,
                    PartitionReceiver.DefaultConsumerGroupName,
                    csb.ToString(),
                    this.StorageConnectionString,
                    this.LeaseContainerName);
                throw new Exception("Entity path wasn't provided and this new call was supposed to fail");
            }
            catch (ArgumentException)
            {
                WriteLine("Caught ArgumentException as expected.");
            }

            // Entity path conflict.
            WriteLine("Testing condition: Entity path conflict.");
            try
            {
                csb.EntityPath = "myeh";
                eventProcessorHost = new EventProcessorHost(
                    "myeh2",
                    PartitionReceiver.DefaultConsumerGroupName,
                    csb.ToString(),
                    this.StorageConnectionString,
                    this.LeaseContainerName);
                throw new Exception("Entity path values conflict and this new call was supposed to fail");
            }
            catch (ArgumentException)
            {
                WriteLine("Caught ArgumentException as expected.");
            }
        }

        [Fact]
        async Task SingleProcessorHost()
        {
            var eventProcessorHost = new EventProcessorHost(
                null,
                PartitionReceiver.DefaultConsumerGroupName,
                this.EventHubConnectionString,
                this.StorageConnectionString,
                this.LeaseContainerName);

            await RunGenericScenario(eventProcessorHost);
        }

        [Fact]
        async Task HostReregisterShouldFail()
        {
            var eventProcessorHost = new EventProcessorHost(
                string.Empty,
                PartitionReceiver.DefaultConsumerGroupName,
                this.EventHubConnectionString,
                this.StorageConnectionString,
                this.LeaseContainerName);

            // Calling register for the first time should succeed.
            WriteLine("Registering EventProcessorHost for the first time.");
            await eventProcessorHost.RegisterEventProcessorAsync<TestEventProcessor>();

            try
            {
                // Calling register for the second time should fail.
                WriteLine("Registering EventProcessorHost for the second time which should fail.");
                await eventProcessorHost.RegisterEventProcessorAsync<TestEventProcessor>();
                throw new InvalidOperationException("Second RegisterEventProcessorAsync call should have failed.");
            }
            catch (InvalidOperationException ex)
            {
                if (ex.Message.Contains("A PartitionManager cannot be started multiple times."))
                {
                    WriteLine($"Caught {ex.GetType()} as expected");
                }
                else
                {
                    throw;
                }
            }
            finally
            {
                await eventProcessorHost.UnregisterEventProcessorAsync();
            }
        }

        [Fact]
        async Task MultipleProcessorHosts()
        {
            WriteLine($"Testing with 2 EventProcessorHost instances");

            var partitionReceiveEvents = new ConcurrentDictionary<string, AsyncAutoResetEvent>();
            foreach (var partitionId in PartitionIds)
            {
                partitionReceiveEvents[partitionId] = new AsyncAutoResetEvent(false);
            }

            int hostCount = 2;
            var hosts = new List<EventProcessorHost>();
            try
            {
                for (int i = 0; i < hostCount; i++)
                {
                    WriteLine($"Creating EventProcessorHost");
                    var eventProcessorHost = new EventProcessorHost(
                        string.Empty,
                        PartitionReceiver.DefaultConsumerGroupName,
                        this.EventHubConnectionString,
                        this.StorageConnectionString,
                        this.LeaseContainerName);
                    hosts.Add(eventProcessorHost);
                    WriteLine($"Calling RegisterEventProcessorAsync");
                    var processorOptions = new EventProcessorOptions
                    {
                        ReceiveTimeout = TimeSpan.FromSeconds(10),
                        InvokeProcessorAfterReceiveTimeout = true
                    };

                    var processorFactory = new TestEventProcessorFactory();
                    processorFactory.OnCreateProcessor += (f, createArgs) =>
                    {
                        var processor = createArgs.Item2;
                        string partitionId = createArgs.Item1.PartitionId;
                        string hostName = createArgs.Item1.Owner;
                        processor.OnOpen += (_, partitionContext) => WriteLine($"{hostName} > Partition {partitionId} TestEventProcessor opened");
                        processor.OnClose += (_, closeArgs) => WriteLine($"{hostName} > Partition {partitionId} TestEventProcessor closing: {closeArgs.Item2}");
                        processor.OnProcessError += (_, errorArgs) => WriteLine($"{hostName} > Partition {partitionId} TestEventProcessor process error {errorArgs.Item2.Message}");
                        processor.OnProcessEvents += (_, eventsArgs) =>
                        {
                            int eventCount = eventsArgs.Item2 != null ? eventsArgs.Item2.events.Count() : 0;
                            WriteLine($"{hostName} > Partition {partitionId} TestEventProcessor processing {eventCount} event(s)");
                            if (eventCount > 0)
                            {
                                var receivedEvent = partitionReceiveEvents[partitionId];
                                receivedEvent.Set();
                            }
                        };
                    };

                    await eventProcessorHost.RegisterEventProcessorFactoryAsync(processorFactory, processorOptions);
                }

                WriteLine($"Waiting for partition ownership to settle...");
                await Task.Delay(TimeSpan.FromSeconds(30));

                WriteLine($"Sending an event to each partition");
                var sendTasks = new List<Task>();
                foreach (var partitionId in PartitionIds)
                {
                    sendTasks.Add(this.SendToPartitionAsync(partitionId, $"{partitionId} event.", this.ConnectionStringBuilder.ToString()));
                }
                await Task.WhenAll(sendTasks);

                WriteLine($"Verifying an event was received by each partition");
                foreach (var partitionId in PartitionIds)
                {
                    var receivedEvent = partitionReceiveEvents[partitionId];
                    bool partitionReceivedMessage = await receivedEvent.WaitAsync(TimeSpan.FromSeconds(30));
                    Assert.True(partitionReceivedMessage, $"Partition {partitionId} didn't receive any message!");
                }
            }
            finally
            {
                var shutdownTasks = new List<Task>();
                foreach (var host in hosts)
                {
                    WriteLine($"Host {host.HostName} Calling UnregisterEventProcessorAsync.");
                    shutdownTasks.Add(host.UnregisterEventProcessorAsync());
                }

                await Task.WhenAll(shutdownTasks);
            }
        }

        [Fact]
        async Task InvokeAfterReceiveTimeoutTrue()
        {
            const int ReceiveTimeoutInSeconds = 15;

            WriteLine($"Testing EventProcessorHost with InvokeProcessorAfterReceiveTimeout=true");

            var emptyBatchReceiveEvents = new ConcurrentDictionary<string, AsyncAutoResetEvent>();
            foreach (var partitionId in PartitionIds)
            {
                emptyBatchReceiveEvents[partitionId] = new AsyncAutoResetEvent(false);
            }

            var eventProcessorHost = new EventProcessorHost(
                string.Empty,
                PartitionReceiver.DefaultConsumerGroupName,
                this.EventHubConnectionString,
                this.StorageConnectionString,
                this.LeaseContainerName);

            var processorOptions = new EventProcessorOptions {
                ReceiveTimeout = TimeSpan.FromSeconds(ReceiveTimeoutInSeconds),
                InvokeProcessorAfterReceiveTimeout = true
            };

            var processorFactory = new TestEventProcessorFactory();
            processorFactory.OnCreateProcessor += (f, createArgs) =>
            {
                var processor = createArgs.Item2;
                string partitionId = createArgs.Item1.PartitionId;
                processor.OnOpen += (_, partitionContext) => WriteLine($"Partition {partitionId} TestEventProcessor opened");
                processor.OnProcessEvents += (_, eventsArgs) =>
                {
                    int eventCount = eventsArgs.Item2.events != null ? eventsArgs.Item2.events.Count() : 0;
                    WriteLine($"Partition {partitionId} TestEventProcessor processing {eventCount} event(s)");
                    if (eventCount == 0)
                    {
                        var emptyBatchReceiveEvent = emptyBatchReceiveEvents[partitionId];
                        emptyBatchReceiveEvent.Set();
                    }
                };
            };

            await eventProcessorHost.RegisterEventProcessorFactoryAsync(processorFactory, processorOptions);
            try
            {
                WriteLine($"Waiting for each partition to receive an empty batch of events...");
                foreach (var partitionId in PartitionIds)
                {
                    var emptyBatchReceiveEvent = emptyBatchReceiveEvents[partitionId];
                    bool emptyBatchReceived = await emptyBatchReceiveEvent.WaitAsync(TimeSpan.FromSeconds(ReceiveTimeoutInSeconds * 2));
                    Assert.True(emptyBatchReceived, $"Partition {partitionId} didn't receive an empty batch!");
                }
            }
            finally
            {
                WriteLine($"Calling UnregisterEventProcessorAsync");
                await eventProcessorHost.UnregisterEventProcessorAsync();
            }
        }

        [Fact]
        async Task InvokeAfterReceiveTimeoutFalse()
        {
            const int ReceiveTimeoutInSeconds = 15;

            WriteLine($"Calling RegisterEventProcessorAsync with InvokeProcessorAfterReceiveTimeout=false");

            var eventProcessorHost = new EventProcessorHost(
                string.Empty,
                PartitionReceiver.DefaultConsumerGroupName,
                this.EventHubConnectionString,
                this.StorageConnectionString,
                this.LeaseContainerName);

            var processorOptions = new EventProcessorOptions
            {
                ReceiveTimeout = TimeSpan.FromSeconds(ReceiveTimeoutInSeconds),
                InvokeProcessorAfterReceiveTimeout = false
            };

            var emptyBatchReceiveEvent = new AsyncAutoResetEvent(false);
            var processorFactory = new TestEventProcessorFactory();
            processorFactory.OnCreateProcessor += (f, createArgs) =>
            {
                var processor = createArgs.Item2;
                string partitionId = createArgs.Item1.PartitionId;
                processor.OnProcessEvents += (_, eventsArgs) =>
                {
                    int eventCount = eventsArgs.Item2 != null ? eventsArgs.Item2.events.Count() : 0;
                    WriteLine($"Partition {partitionId} TestEventProcessor processing {eventCount} event(s)");
                    if (eventCount == 0)
                    {
                        emptyBatchReceiveEvent.Set();
                    }
                };
            };

            await eventProcessorHost.RegisterEventProcessorFactoryAsync(processorFactory, processorOptions);
            try
            {
                WriteLine($"Verifying no empty batches arrive...");
                bool waitSucceeded = await emptyBatchReceiveEvent.WaitAsync(TimeSpan.FromSeconds(ReceiveTimeoutInSeconds * 2));
                Assert.False(waitSucceeded, "No empty batch should have been received!");
            }
            finally
            {
                WriteLine($"Calling UnregisterEventProcessorAsync");
                await eventProcessorHost.UnregisterEventProcessorAsync();
            }
        }

        /// <summary>
        /// This test requires a eventhub with consumer groups $Default and cgroup1.
        /// </summary>
        /// <returns></returns>
        [Fact]
        async Task MultipleConsumerGroups()
        {
<<<<<<< HEAD
            var customConsumerGroupName = "cgroup1";

            // Generate a new lease container name that will be used through out the test.
            string leaseContainerName = Guid.NewGuid().ToString();

            var consumerGroupNames = new string[] { PartitionReceiver.DefaultConsumerGroupName, customConsumerGroupName };
=======
            var consumerGroupNames = new[] { PartitionReceiver.DefaultConsumerGroupName, "cgroup1"};
>>>>>>> dc5dcad7
            var processorOptions = new EventProcessorOptions { ReceiveTimeout = TimeSpan.FromSeconds(15) };
            var processorFactory = new TestEventProcessorFactory();
            var partitionReceiveEvents = new ConcurrentDictionary<string, AsyncAutoResetEvent>();
            var hosts = new List<EventProcessorHost>();

            // Confirm that custom consumer group exists before starting hosts.
            try
            {
                // Create a receiver on the consumer group and try to receive.
                // Receive call will fail if consumer group is missing.
                var ehClient = EventHubClient.CreateFromConnectionString(this.EventHubConnectionString);
                var receiver = ehClient.CreateReceiver(customConsumerGroupName, this.PartitionIds.First(), PartitionReceiver.StartOfStream);
                await receiver.ReceiveAsync(1, TimeSpan.FromSeconds(5));
            }
            catch (MessagingEntityNotFoundException)
            {
                throw new Exception($"Cunsumer group {customConsumerGroupName} cannot be found. MultipleConsumerGroups unit test requires consumer group '{customConsumerGroupName}' to be created before running the test.");
            }

            processorFactory.OnCreateProcessor += (f, createArgs) =>
            {
                var processor = createArgs.Item2;
                string partitionId = createArgs.Item1.PartitionId;
                string hostName = createArgs.Item1.Owner;
                string consumerGroupName = createArgs.Item1.ConsumerGroupName;
                processor.OnOpen += (_, partitionContext) => WriteLine($"{hostName} > {consumerGroupName} > Partition {partitionId} TestEventProcessor opened");
                processor.OnClose += (_, closeArgs) => WriteLine($"{hostName} > {consumerGroupName} > Partition {partitionId} TestEventProcessor closing: {closeArgs.Item2}");
                processor.OnProcessError += (_, errorArgs) => WriteLine($"{hostName} > {consumerGroupName} > Partition {partitionId} TestEventProcessor process error {errorArgs.Item2.Message}");
                processor.OnProcessEvents += (_, eventsArgs) =>
                {
                    int eventCount = eventsArgs.Item2 != null ? eventsArgs.Item2.events.Count() : 0;
                    WriteLine($"{hostName} > {consumerGroupName} > Partition {partitionId} TestEventProcessor processing {eventCount} event(s)");
                    if (eventCount > 0)
                    {
                        var receivedEvent = partitionReceiveEvents[consumerGroupName + "-" + partitionId];
                        receivedEvent.Set();
                    }
                };
            };

            try
            {
                // Register a new host for each consumer group.
                foreach (var consumerGroupName in consumerGroupNames)
                {
                    var eventProcessorHost = new EventProcessorHost(
                        string.Empty,
                        consumerGroupName,
                        this.EventHubConnectionString,
                        this.StorageConnectionString,
                        leaseContainerName);

                    WriteLine($"Calling RegisterEventProcessorAsync on consumer group {consumerGroupName}");

                    foreach (var partitionId in PartitionIds)
                    {
                        partitionReceiveEvents[consumerGroupName + "-" + partitionId] = new AsyncAutoResetEvent(false);
                    }

                    await eventProcessorHost.RegisterEventProcessorFactoryAsync(processorFactory, processorOptions);
                    hosts.Add(eventProcessorHost);
                }

                WriteLine($"Sending an event to each partition");
                var sendTasks = new List<Task>();
                foreach (var partitionId in PartitionIds)
                {
                    sendTasks.Add(this.SendToPartitionAsync(partitionId, $"{partitionId} event.", this.ConnectionStringBuilder.ToString()));
                }

                await Task.WhenAll(sendTasks);

                WriteLine($"Verifying an event was received by each partition for each consumer group");
                foreach (var consumerGroupName in consumerGroupNames)
                {
                    foreach (var partitionId in PartitionIds)
                    {
                        var receivedEvent = partitionReceiveEvents[consumerGroupName + "-" + partitionId];
                        bool partitionReceivedMessage = await receivedEvent.WaitAsync(TimeSpan.FromSeconds(30));
                        Assert.True(partitionReceivedMessage, $"ConsumerGroup {consumerGroupName} > Partition {partitionId} didn't receive any message!");
                    }
                }

                WriteLine($"Success");
            }
            finally
            {
                WriteLine($"Calling UnregisterEventProcessorAsync on both hosts.");
                foreach (var eph in hosts)
                {
                    await eph.UnregisterEventProcessorAsync();
                }
            }
        }

        [Fact]
        async Task InitialOffsetProviderWithDateTime()
        {
            // Send and receive single message so we can find out enqueue date-time of the last message.
            var lastEvents = await SendAndReceiveSingleEvent();

            // We will use last enqueued message's enqueue date-time so EPH will pick messages only after that point.
            var lastEnqueueDateTime = lastEvents.Max(le => le.Value.SystemProperties.EnqueuedTimeUtc);
            WriteLine($"Last message enqueued at {lastEnqueueDateTime}");

            // Use a randomly generated container name so that initial offset provider will be respected.
            var eventProcessorHost = new EventProcessorHost(
                string.Empty,
                PartitionReceiver.DefaultConsumerGroupName,
                this.EventHubConnectionString,
                this.StorageConnectionString,
                Guid.NewGuid().ToString());

            var processorOptions = new EventProcessorOptions
            {
                ReceiveTimeout = TimeSpan.FromSeconds(15),
                InitialOffsetProvider = partitionId => lastEnqueueDateTime
            };

            var receivedEvents = await this.RunGenericScenario(eventProcessorHost, processorOptions);

            // We should have received only 1 event from each partition.
            Assert.False(receivedEvents.Any(kvp => kvp.Value.Count != 1), "One of the partitions didn't return exactly 1 event");
        }

        [Fact]
        async Task InitialOffsetProviderWithOffset()
        {
            // Send and receive single message so we can find out offset of the last message.
            var lastEvents = await SendAndReceiveSingleEvent();

            // Use a randomly generated container name so that initial offset provider will be respected.
            var eventProcessorHost = new EventProcessorHost(
                string.Empty,
                PartitionReceiver.DefaultConsumerGroupName,
                this.EventHubConnectionString,
                this.StorageConnectionString,
                Guid.NewGuid().ToString());

            var processorOptions = new EventProcessorOptions
            {
                ReceiveTimeout = TimeSpan.FromSeconds(15),
                InitialOffsetProvider = partitionId => lastEvents[partitionId].SystemProperties.Offset
            };

            var receivedEvents = await this.RunGenericScenario(eventProcessorHost, processorOptions);

            // We should have received only 1 event from each partition.
            Assert.False(receivedEvents.Any(kvp => kvp.Value.Count != 1), "One of the partitions didn't return exactly 1 event");
        }

        [Fact]
        async Task InitialOffsetProviderOverrideBehavior()
        {
            // Generate a new lease container name that will be used through out the test.
            string leaseContainerName = Guid.NewGuid().ToString();

            // First host will send and receive as usual.
            var eventProcessorHost = new EventProcessorHost(
                string.Empty,
                PartitionReceiver.DefaultConsumerGroupName,
                this.EventHubConnectionString,
                this.StorageConnectionString,
                leaseContainerName);
            await this.RunGenericScenario(eventProcessorHost);

            // Second host will use an initial offset provider.
            // Since we are still on the same lease container, initial offset provider shouldn't rule.
            // We should continue receiving where we left instead if start-of-stream where initial offset provider dictates.
            eventProcessorHost = new EventProcessorHost(
                string.Empty,
                PartitionReceiver.DefaultConsumerGroupName,
                this.EventHubConnectionString,
                this.StorageConnectionString,
                leaseContainerName);
            var processorOptions = new EventProcessorOptions
            {
                ReceiveTimeout = TimeSpan.FromSeconds(15),
                InitialOffsetProvider = partitionId => PartitionReceiver.StartOfStream
            };
            var receivedEvents = await this.RunGenericScenario(eventProcessorHost, processorOptions);

            // We should have received only 1 event from each partition.
            Assert.False(receivedEvents.Any(kvp => kvp.Value.Count != 1), "One of the partitions didn't return exactly 1 event");
        }

        [Fact]
        async Task CheckpointEventDataShouldHold()
        {
            // Generate a new lease container name that will use through out the test.
            string leaseContainerName = Guid.NewGuid().ToString();

            // Consume all messages with first host.
            var eventProcessorHostFirst = new EventProcessorHost(
                string.Empty,
                PartitionReceiver.DefaultConsumerGroupName,
                this.EventHubConnectionString,
                this.StorageConnectionString,
                leaseContainerName);
            await RunGenericScenario(eventProcessorHostFirst);

            // For the second time we initiate a host and this time it should pick from where the previous host left.
            // In other words, it shouldn't start receiving from start of the stream.
            var eventProcessorHostSecond = new EventProcessorHost(
                string.Empty,
                PartitionReceiver.DefaultConsumerGroupName,
                this.EventHubConnectionString,
                this.StorageConnectionString,
                leaseContainerName);
            var receivedEvents = await RunGenericScenario(eventProcessorHostSecond);

            // We should have received only 1 event from each partition.
            Assert.False(receivedEvents.Any(kvp => kvp.Value.Count != 1), "One of the partitions didn't return exactly 1 event");
        }

        [Fact]
        async Task CheckpointBatchShouldHold()
        {
            // Generate a new lease container name that will use through out the test.
            string leaseContainerName = Guid.NewGuid().ToString();

            // Consume all messages with first host.
            var eventProcessorHostFirst = new EventProcessorHost(
                string.Empty,
                PartitionReceiver.DefaultConsumerGroupName,
                this.EventHubConnectionString,
                this.StorageConnectionString,
                leaseContainerName);
            await RunGenericScenario(eventProcessorHostFirst, checkPointLastEvent: false, checkPointBatch: true);

            // For the second time we initiate a host and this time it should pick from where the previous host left.
            // In other words, it shouldn't start receiving from start of the stream.
            var eventProcessorHostSecond = new EventProcessorHost(
                string.Empty,
                PartitionReceiver.DefaultConsumerGroupName,
                this.EventHubConnectionString,
                this.StorageConnectionString,
                leaseContainerName);
            var receivedEvents = await RunGenericScenario(eventProcessorHostSecond);

            // We should have received only 1 event from each partition.
            Assert.False(receivedEvents.Any(kvp => kvp.Value.Count != 1), "One of the partitions didn't return exactly 1 event");
        }

        /// <summary>
        /// If a host doesn't checkpoint on the processed events and shuts down, new host should start processing from the beginning.
        /// </summary>
        /// <returns></returns>
        [Fact]
        async Task NoCheckpointThenNewHostReadsFromStart()
        {
            // Generate a new lease container name that will be used through out the test.
            string leaseContainerName = Guid.NewGuid().ToString();

            // Consume all messages with first host.
            var eventProcessorHostFirst = new EventProcessorHost(
                string.Empty,
                PartitionReceiver.DefaultConsumerGroupName,
                this.EventHubConnectionString,
                this.StorageConnectionString,
                leaseContainerName);
            var receivedEvents1 = await RunGenericScenario(eventProcessorHostFirst, checkPointLastEvent: false);
            var totalEventsFromFirstHost = receivedEvents1.Sum(part => part.Value.Count);

            // Second time we initiate a host, it should pick from where previous host left.
            // In other words, it shouldn't start receiving from start of the stream.
            var eventProcessorHostSecond = new EventProcessorHost(
                string.Empty,
                PartitionReceiver.DefaultConsumerGroupName,
                this.EventHubConnectionString,
                this.StorageConnectionString,
                leaseContainerName);
            var receivedEvents2 = await RunGenericScenario(eventProcessorHostSecond);
            var totalEventsFromSecondHost = receivedEvents2.Sum(part => part.Value.Count);

            // Second host should have received +partition-count messages.
            Assert.True(totalEventsFromFirstHost + PartitionIds.Count() == totalEventsFromSecondHost,
                $"Second host received {receivedEvents2} events where as first host receive {receivedEvents1} events.");
        }

        async Task<Dictionary<string, EventData>> SendAndReceiveSingleEvent()
        {
            // Send single event to each partition.
            WriteLine($"Sending an event to each partition");
            var sendTasks = new List<Task>();
            foreach (var partitionId in PartitionIds)
            {
                sendTasks.Add(this.SendToPartitionAsync(partitionId, $"{partitionId} event.", this.ConnectionStringBuilder.ToString()));
            }

            await Task.WhenAll(sendTasks);

            // Receive all events including last events from each partition.
            var ehClient = EventHubClient.CreateFromConnectionString(this.ConnectionStringBuilder.ToString());
            ConcurrentDictionary<string, EventData> lastEvents = new ConcurrentDictionary<string, EventData>();
            var receiveTasks = PartitionIds.Select(async partitionId =>
                {
                    var receiver = ehClient.CreateReceiver(PartitionReceiver.DefaultConsumerGroupName, partitionId, PartitionReceiver.StartOfStream);
                    while (true)
                    {
                        var messages = await receiver.ReceiveAsync(100, TimeSpan.FromSeconds(10));
                        if (messages == null)
                        {
                            break;
                        }

                        WriteLine($"Received {messages.Count()} events from partition {receiver.PartitionId}");
                        lastEvents[receiver.PartitionId] = messages.Last();
                    }
                });

            await Task.WhenAll(receiveTasks);

            // Assert we have received at least one event from each partition.
            Assert.True(lastEvents.Count == PartitionIds.Count(), "SendAndReceiveSingleEvent didn't receive expected number of events");

            return lastEvents.ToDictionary(kvp => kvp.Key, kvp => kvp.Value);
        }

        async Task<Dictionary<string, List<EventData>>> RunGenericScenario(EventProcessorHost eventProcessorHost,
            EventProcessorOptions epo = null, int totalNumberOfEventsToSend = 1, bool checkPointLastEvent = true,
            bool checkPointBatch = false)
        {
            var receivedEvents = new ConcurrentDictionary<string, List<EventData>>();
            var lastReceivedAt = DateTime.Now;

            if (epo == null)
            {
                epo = new EventProcessorOptions { ReceiveTimeout = TimeSpan.FromSeconds(15) };
            }

            try
            {
                WriteLine($"Calling RegisterEventProcessorAsync");
                var processorFactory = new TestEventProcessorFactory();

                processorFactory.OnCreateProcessor += (f, createArgs) =>
                {
                    var processor = createArgs.Item2;
                    string partitionId = createArgs.Item1.PartitionId;
                    string hostName = createArgs.Item1.Owner;
                    processor.OnOpen += (_, partitionContext) => WriteLine($"{hostName} > Partition {partitionId} TestEventProcessor opened");
                    processor.OnClose += (_, closeArgs) => WriteLine($"{hostName} > Partition {partitionId} TestEventProcessor closing: {closeArgs.Item2}");
                    processor.OnProcessError += (_, errorArgs) => WriteLine($"{hostName} > Partition {partitionId} TestEventProcessor process error {errorArgs.Item2.Message}");
                    processor.OnProcessEvents += (_, eventsArgs) =>
                    {
                        int eventCount = eventsArgs.Item2 != null ? eventsArgs.Item2.events.Count() : 0;
                        WriteLine($"{hostName} > Partition {partitionId} TestEventProcessor processing {eventCount} event(s)");
                        if (eventCount > 0)
                        {
                            List<EventData> events;
                            receivedEvents.TryGetValue(partitionId, out events);
                            if (events == null)
                            {
                                events = new List<EventData>();
                            }

                            events.AddRange(eventsArgs.Item2.events);
                            receivedEvents[partitionId] = events;
                            lastReceivedAt = DateTime.Now;
                        }

                        eventsArgs.Item2.checkPointLastEvent = checkPointLastEvent;
                        eventsArgs.Item2.checkPointBatch = checkPointBatch;
                    };
                };

                await eventProcessorHost.RegisterEventProcessorFactoryAsync(processorFactory, epo);

                WriteLine($"Sending {totalNumberOfEventsToSend} event(s) to each partition");
                var sendTasks = new List<Task>();
                foreach (var partitionId in PartitionIds)
                {
                    for (int i = 0; i < totalNumberOfEventsToSend; i++)
                    {
                        sendTasks.Add(this.SendToPartitionAsync(partitionId, $"{partitionId} event.", this.ConnectionStringBuilder.ToString()));
                    }
                }

                await Task.WhenAll(sendTasks);

                // Wait until all partitions are silent, i.e. no more events to receive.
                while (lastReceivedAt > DateTime.Now.AddSeconds(-30))
                {
                    await Task.Delay(1000);
                }

                WriteLine($"Verifying at least an event was received by each partition");
                foreach (var partitionId in PartitionIds)
                {
                    Assert.True(receivedEvents.ContainsKey(partitionId), $"Partition {partitionId} didn't receive any message!");
                }

                WriteLine($"Success");
            }
            finally
            {
                WriteLine($"Calling UnregisterEventProcessorAsync");
                await eventProcessorHost.UnregisterEventProcessorAsync();
            }

            return receivedEvents.ToDictionary(kvp => kvp.Key, kvp => kvp.Value);
        }

        async Task<string[]> GetPartitionIdsAsync(string connectionString)
        {
            var eventHubClient = EventHubClient.CreateFromConnectionString(connectionString);
            try
            {
                var eventHubInfo = await eventHubClient.GetRuntimeInformationAsync();
                return eventHubInfo.PartitionIds;
            }
            finally
            {
                await eventHubClient.CloseAsync();
            }
        }

        async Task SendToPartitionAsync(string partitionId, string messageBody, string connectionString)
        {
            var eventHubClient = EventHubClient.CreateFromConnectionString(connectionString);
            try
            {
                var partitionSender = eventHubClient.CreatePartitionSender(partitionId);
                await partitionSender.SendAsync(new EventData(Encoding.UTF8.GetBytes(messageBody)));
            }
            finally
            {
                await eventHubClient.CloseAsync();
            }
        }

        static void WriteLine(string message)
        {
            // Currently xunit2 for .net core doesn't seem to have any output mechanism.  If we find one, replace these here:
            message = DateTime.Now.TimeOfDay + " " + message;
            Debug.WriteLine(message);
            Console.WriteLine(message);
        }

        class TestEventProcessor : IEventProcessor
        {
            public event EventHandler<PartitionContext> OnOpen;
            public event EventHandler<Tuple<PartitionContext, CloseReason>> OnClose;
            public event EventHandler<Tuple<PartitionContext, ReceivedEventArgs>> OnProcessEvents;
            public event EventHandler<Tuple<PartitionContext, Exception>> OnProcessError;

            public TestEventProcessor()
            {
            }

            Task IEventProcessor.CloseAsync(PartitionContext context, CloseReason reason)
            {
                this.OnClose?.Invoke(this, new Tuple<PartitionContext, CloseReason>(context, reason));
                return Task.CompletedTask;
            }

            Task IEventProcessor.ProcessErrorAsync(PartitionContext context, Exception error)
            {
                this.OnProcessError?.Invoke(this, new Tuple<PartitionContext, Exception>(context, error));
                return Task.CompletedTask;
            }

            Task IEventProcessor.ProcessEventsAsync(PartitionContext context, IEnumerable<EventData> events)
            {
                var eventsArgs = new ReceivedEventArgs();
                eventsArgs.events = events;
                this.OnProcessEvents?.Invoke(this, new Tuple<PartitionContext, ReceivedEventArgs>(context, eventsArgs));
                EventData lastEvent = events?.LastOrDefault();

                // Checkpoint with last event?
                if (eventsArgs.checkPointLastEvent && lastEvent != null)
                {
                    return context.CheckpointAsync(lastEvent);
                }

                // Checkpoint batch? This should checkpoint with last message delivered.
                if (eventsArgs.checkPointBatch)
                {
                    return context.CheckpointAsync();
                }

                return Task.CompletedTask;
            }

            Task IEventProcessor.OpenAsync(PartitionContext context)
            {
                this.OnOpen?.Invoke(this, context);
                return Task.CompletedTask;
            }
        }

        class TestEventProcessorFactory : IEventProcessorFactory
        {
            public event EventHandler<Tuple<PartitionContext, TestEventProcessor>> OnCreateProcessor;

            IEventProcessor IEventProcessorFactory.CreateEventProcessor(PartitionContext context)
            {
                var processor = new TestEventProcessor();
                this.OnCreateProcessor?.Invoke(this, new Tuple<PartitionContext, TestEventProcessor>(context, processor));
                return processor;
            }
        }

        class ReceivedEventArgs
        {
            public IEnumerable<EventData> events;
            public bool checkPointLastEvent = true;
            public bool checkPointBatch = false;
        }
    }
}<|MERGE_RESOLUTION|>--- conflicted
+++ resolved
@@ -382,16 +382,12 @@
         [Fact]
         async Task MultipleConsumerGroups()
         {
-<<<<<<< HEAD
             var customConsumerGroupName = "cgroup1";
 
             // Generate a new lease container name that will be used through out the test.
             string leaseContainerName = Guid.NewGuid().ToString();
 
-            var consumerGroupNames = new string[] { PartitionReceiver.DefaultConsumerGroupName, customConsumerGroupName };
-=======
-            var consumerGroupNames = new[] { PartitionReceiver.DefaultConsumerGroupName, "cgroup1"};
->>>>>>> dc5dcad7
+            var consumerGroupNames = new[]  { PartitionReceiver.DefaultConsumerGroupName, customConsumerGroupName };
             var processorOptions = new EventProcessorOptions { ReceiveTimeout = TimeSpan.FromSeconds(15) };
             var processorFactory = new TestEventProcessorFactory();
             var partitionReceiveEvents = new ConcurrentDictionary<string, AsyncAutoResetEvent>();
