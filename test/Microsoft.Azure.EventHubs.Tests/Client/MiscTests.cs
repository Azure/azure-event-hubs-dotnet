--- conflicted
+++ resolved
@@ -75,48 +75,6 @@
             Assert.True(totalReceived == NumberOfMessagesToSend,
                 $"Didn't receive the same number of messages that we sent. Sent: {NumberOfMessagesToSend}, Received: {totalReceived}");
         }
-<<<<<<< HEAD
-
-        [Fact]
-        [DisplayTestMethodName]
-        async Task UseSharedAccessSignature()
-        {
-            // Generate shared access token.
-            var csb = new EventHubsConnectionStringBuilder(TestUtility.EventHubsConnectionString);
-            var tokenProvider = TokenProvider.CreateSharedAccessSignatureTokenProvider(csb.SasKeyName, csb.SasKey);
-            var token = await tokenProvider.GetTokenAsync(csb.Endpoint.ToString(), "Send,Receive", TimeSpan.FromSeconds(120));
-            var sas = token.TokenValue.ToString();
-
-            // Update connection string builder to use shared access signature instead.
-            csb.SasKey = "";
-            csb.SasKeyName = "";
-            csb.SharedAccessSignature = sas;
-
-            // Create new client with updated connection string.
-            var ehClient = EventHubClient.CreateFromConnectionString(csb.ToString());
-
-            // Send one event
-            TestUtility.Log($"Sending one message.");
-            var ehSender = ehClient.CreatePartitionSender("0");
-            var eventData = new EventData(Encoding.UTF8.GetBytes("Hello EventHub by partitionKey!"));
-            await ehSender.SendAsync(eventData);
-
-            // Receive event.
-            TestUtility.Log($"Receiving one message.");
-            var ehReceiver = ehClient.CreateReceiver(PartitionReceiver.DefaultConsumerGroupName, "0", PartitionReceiver.StartOfStream);
-            var msg = await ehReceiver.ReceiveAsync(1);
-            Assert.True(msg != null, "Failed to receive message.");
-
-            // Get EH runtime information.
-            TestUtility.Log($"Getting Event Hub runtime information.");
-            var ehInfo = await ehClient.GetRuntimeInformationAsync();
-            Assert.True(ehInfo != null, "Failed to get runtime information.");
-
-            // Get EH partition runtime information.
-            TestUtility.Log($"Getting Event Hub partition '0' runtime information.");
-            var partitionInfo = await ehClient.GetPartitionRuntimeInformationAsync("0");
-            Assert.True(ehInfo != null, "Failed to get runtime partition information.");
-        }
 
         [Fact]
         [DisplayTestMethodName]
@@ -133,7 +91,5 @@
             // Validate body size.
             Assert.True(edReceived.Body.Count == bodySize, $"Sent {bodySize} bytes and received {edReceived.Body.Count}");
         }
-=======
->>>>>>> 10a4b9dc
     }
 }