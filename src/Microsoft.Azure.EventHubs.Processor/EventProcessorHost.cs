﻿// Copyright (c) Microsoft. All rights reserved.
// Licensed under the MIT license. See LICENSE file in the project root for full license information.

namespace Microsoft.Azure.EventHubs.Processor
{
    using System;
    using System.Threading.Tasks;
    using Microsoft.WindowsAzure.Storage;

    /// <summary>
    /// Represents a host for processing Event Hubs event data.
    /// </summary>
    public sealed class EventProcessorHost
    {
<<<<<<< HEAD
=======
        // A processor host will work on either the token provider or the connection string.
        ITokenProvider tokenProvider;
        string eventHubConnectionString;

>>>>>>> 232b86af
        /// <summary>
        /// Create a new host to process events from an Event Hub.
        /// 
        /// <para>Since Event Hubs are frequently used for scale-out, high-traffic scenarios, generally there will
        /// be only one host per process, and the processes will be run on separate machines. However, it is
        /// supported to run multiple hosts on one machine, or even within one process, if throughput is not
        /// a concern.</para>
        ///
        /// This overload of the constructor uses the default, built-in lease and checkpoint managers. The
        /// Azure Storage account specified by the storageConnectionString parameter is used by the built-in
        /// managers to record leases and checkpoints.
        /// </summary>
        /// <param name="eventHubPath">The name of the EventHub.</param>
        /// <param name="consumerGroupName">The name of the consumer group within the Event Hub.</param>
        /// <param name="eventHubConnectionString">Connection string for the Event Hub to receive from.</param>
        /// <param name="storageConnectionString">Connection string to Azure Storage account used for leases and checkpointing.</param>
        /// <param name="leaseContainerName">Azure Storage container name for use by built-in lease and checkpoint manager.</param>
        public EventProcessorHost(
            string eventHubPath,
            string consumerGroupName,
            string eventHubConnectionString,
            string storageConnectionString,
            string leaseContainerName)
            : this(EventProcessorHost.CreateHostName(null),
                eventHubPath,
                consumerGroupName,
                eventHubConnectionString,
                storageConnectionString,
                leaseContainerName,
                null)
        {
        }

        /// <summary>
        /// Create a new host to process events from an Event Hub.
        /// 
        /// <para>This overload of the constructor uses the default, built-in lease and checkpoint managers.</para>
        /// </summary>
        /// <param name="hostName">A name for this event processor host. See method notes.</param>
        /// <param name="eventHubPath">The name of the EventHub.</param>
        /// <param name="consumerGroupName">The name of the consumer group within the Event Hub.</param>
        /// <param name="eventHubConnectionString">Connection string for the Event Hub to receive from.</param>
        /// <param name="storageConnectionString">Connection string to Azure Storage account used for leases and checkpointing.</param>
        /// <param name="leaseContainerName">Azure Storage container name for use by built-in lease and checkpoint manager.</param>
        /// <param name="storageBlobPrefix">Prefix used when naming blobs within the storage container.</param>
        public EventProcessorHost(
            string hostName,
            string eventHubPath,
            string consumerGroupName,
            string eventHubConnectionString,
            string storageConnectionString,
            string leaseContainerName,
            string storageBlobPrefix = null)
            : this(hostName,
                eventHubPath,
                consumerGroupName,
                eventHubConnectionString,
                new AzureStorageCheckpointLeaseManager(storageConnectionString, leaseContainerName, storageBlobPrefix))
        {
        }

        /// <summary>
        /// Create a new host to process events from an Event Hub.
        /// 
        /// <para>This overload of the constructor allows maximum flexibility.
        /// This one allows the caller to specify the name of the processor host as well.
        /// The overload also allows the caller to provide their own lease and checkpoint managers to replace the built-in
        /// ones based on Azure Storage.</para>
        /// </summary>
        /// <param name="hostName">Name of the processor host. MUST BE UNIQUE. Strongly recommend including a Guid to ensure uniqueness.</param>
        /// <param name="eventHubPath">The name of the EventHub.</param>
        /// <param name="consumerGroupName">The name of the consumer group within the Event Hub.</param>
        /// <param name="eventHubConnectionString">Connection string for the Event Hub to receive from.</param>
        /// <param name="checkpointManager">Object implementing ICheckpointManager which handles partition checkpointing.</param>
        /// <param name="leaseManager">Object implementing ILeaseManager which handles leases for partitions.</param>
        public EventProcessorHost(
             string hostName,
             string eventHubPath,
             string consumerGroupName,
             string eventHubConnectionString,
             ICheckpointManager checkpointManager,
             ILeaseManager leaseManager)
        {
            if (string.IsNullOrEmpty(consumerGroupName))
            {
                throw new ArgumentNullException(nameof(consumerGroupName));
            }
            else if (checkpointManager == null || leaseManager == null)
            {
                throw new ArgumentNullException(checkpointManager == null ? nameof(checkpointManager) : nameof(leaseManager));
            }

            var csb = new EventHubsConnectionStringBuilder(eventHubConnectionString);
            if (string.IsNullOrEmpty(eventHubPath))
            {
                // Entity path is expected in the connection string if not provided with eventHubPath parameter.
                if (string.IsNullOrEmpty(csb.EntityPath))
                {
                    throw new ArgumentException(nameof(eventHubConnectionString),
                        "Provide EventHub entity path either in eventHubPath parameter or in eventHubConnectionString.");
                }
            }
            else
            {
                // Entity path should not conflict with connection string.
                if (!string.IsNullOrEmpty(csb.EntityPath) &&
                    string.Compare(csb.EntityPath, eventHubPath, StringComparison.OrdinalIgnoreCase) != 0)
                {
                    throw new ArgumentException(nameof(eventHubConnectionString),
                        "Provided EventHub path in eventHubPath parameter conflicts with the path in provided EventHubs connection string.");
                }

                csb.EntityPath = eventHubPath;
            }

            this.HostName = hostName;
            this.EventHubPath = csb.EntityPath;
            this.ConsumerGroupName = consumerGroupName;
            this.eventHubConnectionString = csb.ToString();
            this.CheckpointManager = checkpointManager;
            this.LeaseManager = leaseManager;
            this.TransportType = csb.TransportType;
            this.OperationTimeout = csb.OperationTimeout;
            this.EndpointAddress = csb.Endpoint;
            this.PartitionManager = new PartitionManager(this);
            ProcessorEventSource.Log.EventProcessorHostCreated(this.HostName, this.EventHubPath);
        }

        /// <summary>
        /// Create a new host to process events from an Event Hub with provided <see cref="TokenProvider"/>
        /// </summary>
        /// <param name="endpointAddress">Fully qualified domain name for Event Hubs. Most likely, {yournamespace}.servicebus.windows.net</param>
        /// <param name="eventHubPath">The name of the EventHub.</param>
        /// <param name="consumerGroupName">The name of the consumer group within the Event Hub.</param>
        /// <param name="tokenProvider">Token provider which will generate security tokens for authorization.</param>
        /// <param name="cloudStorageAccount">Azure Storage account used for leases and checkpointing.</param>
        /// <param name="leaseContainerName">Azure Storage container name for use by built-in lease and checkpoint manager.</param>
        public EventProcessorHost(
            Uri endpointAddress,
            string eventHubPath,
            string consumerGroupName,
            ITokenProvider tokenProvider,
            CloudStorageAccount cloudStorageAccount,
            string leaseContainerName)
            : this(EventProcessorHost.CreateHostName(null),
                  endpointAddress,
                  eventHubPath,
                  consumerGroupName,
                  tokenProvider,
                  cloudStorageAccount,
                  leaseContainerName)
        {
        }

        /// <summary>
        /// Create a new host to process events from an Event Hub with provided <see cref="TokenProvider"/>
        /// </summary>
        /// <param name="hostName">Name of the processor host. MUST BE UNIQUE. Strongly recommend including a Guid to ensure uniqueness.</param>
        /// <param name="endpointAddress">Fully qualified domain name for Event Hubs. Most likely, {yournamespace}.servicebus.windows.net</param>
        /// <param name="eventHubPath">The name of the EventHub.</param>
        /// <param name="consumerGroupName">The name of the consumer group within the Event Hub.</param>
        /// <param name="tokenProvider">Token provider which will generate security tokens for authorization.</param>
        /// <param name="cloudStorageAccount">Azure Storage account used for leases and checkpointing.</param>
        /// <param name="leaseContainerName">Azure Storage container name for use by built-in lease and checkpoint manager.</param>
        /// <param name="storageBlobPrefix">Prefix used when naming blobs within the storage container.</param>
        /// <param name="operationTimeout">Operation timeout for Event Hubs operations.</param>
        /// <param name="transportType">Transport type on connection.</param>
        public EventProcessorHost(
            string hostName,
            Uri endpointAddress,
            string eventHubPath,
            string consumerGroupName,
            ITokenProvider tokenProvider,
            CloudStorageAccount cloudStorageAccount,
            string leaseContainerName,
            string storageBlobPrefix = null,
            TimeSpan? operationTimeout = null,
            TransportType transportType = TransportType.Amqp)
        {
            if (string.IsNullOrWhiteSpace(hostName))
            {
                throw new ArgumentNullException(nameof(hostName));
            }

            if (endpointAddress == null)
            {
                throw new ArgumentNullException(nameof(endpointAddress));
            }

            if (string.IsNullOrWhiteSpace(eventHubPath))
            {
                throw new ArgumentNullException(nameof(eventHubPath));
            }

            if (string.IsNullOrWhiteSpace(consumerGroupName))
            {
                throw new ArgumentNullException(nameof(consumerGroupName));
            }

            if (tokenProvider == null)
            {
                throw new ArgumentNullException(nameof(tokenProvider));
            }

            if (cloudStorageAccount == null)
            {
                throw new ArgumentNullException(nameof(cloudStorageAccount));
            }

            if (string.IsNullOrWhiteSpace(leaseContainerName))
            {
                throw new ArgumentNullException(nameof(leaseContainerName));
            }

            this.HostName = hostName;
            this.EndpointAddress = endpointAddress;
            this.EventHubPath = eventHubPath;
            this.ConsumerGroupName = consumerGroupName;
            this.OperationTimeout = operationTimeout ?? ClientConstants.DefaultOperationTimeout;
            this.TransportType = TransportType;
            this.tokenProvider = tokenProvider;

            // Create default checkpoint-lease manager.
            this.CheckpointManager = new AzureStorageCheckpointLeaseManager(cloudStorageAccount, leaseContainerName, storageBlobPrefix);
            this.LeaseManager = (ILeaseManager)this.CheckpointManager;
            this.PartitionManager = new PartitionManager(this);
            ProcessorEventSource.Log.EventProcessorHostCreated(this.HostName, this.EventHubPath);
        }

        // Using this intermediate constructor to create single combined manager to be used as 
        // both lease manager and checkpoint manager.
        EventProcessorHost(
                string hostName,
                string eventHubPath,
                string consumerGroupName,
                string eventHubConnectionString,
                AzureStorageCheckpointLeaseManager combinedManager)
            : this(hostName,
                  eventHubPath,
                  consumerGroupName,
                  eventHubConnectionString,
                  combinedManager,
                  combinedManager)
        {
        }

        /// <summary>
        /// Returns processor host name.
        /// If the processor host name was automatically generated, this is the only way to get it.
        /// </summary>
        public string HostName { get; }

        /// <summary>
        /// Gets the event hub path.
        /// </summary>
        public string EventHubPath { get; }

        /// <summary>
        /// Gets the consumer group name.
        /// </summary>
        public string ConsumerGroupName { get; }

<<<<<<< HEAD
        /// <summary>Gets or sets the 
        /// <see cref="PartitionManagerOptions" /> instance used by the 
        /// <see cref="EventProcessorHost" /> object.</summary> 
        /// <value>The <see cref="PartitionManagerOptions" /> instance.</value>
        public PartitionManagerOptions PartitionManagerOptions { get; set; }
        
        // All of these accessors are for internal use only.
        internal string EventHubConnectionString { get; private set; }
=======
        /// <summary>
        /// Gets the event endpoint URI.
        /// </summary>
        public Uri EndpointAddress { get; }

        /// <summary>
        /// Gets the transport type.
        /// </summary>
        public TransportType TransportType { get; }

        /// <summary>
        /// Gets the operation timeout.
        /// </summary>
        public TimeSpan OperationTimeout { get; internal set; }
>>>>>>> 232b86af

        /// <summary>Gets or sets the 
        /// <see cref="PartitionManagerOptions" /> instance used by the 
        /// <see cref="EventProcessorHost" /> object.</summary> 
        /// <value>The <see cref="PartitionManagerOptions" /> instance.</value>
        public PartitionManagerOptions PartitionManagerOptions { get; set; }
        
        // All of these accessors are for internal use only.
        internal ICheckpointManager CheckpointManager { get; }

        internal EventProcessorOptions EventProcessorOptions { get; private set; }

        internal ILeaseManager LeaseManager { get; private set; }

        internal IEventProcessorFactory ProcessorFactory { get; private set; }

        internal PartitionManager PartitionManager { get; private set; }

        /// <summary>
        /// This registers <see cref="IEventProcessor"/> implementation with the host using <see cref="DefaultEventProcessorFactory{T}"/>.  
        /// This also starts the host and causes it to start participating in the partition distribution process.
        /// </summary>
        /// <typeparam name="T">Implementation of your application specific <see cref="IEventProcessor"/>.</typeparam>
        /// <returns>A task to indicate EventProcessorHost instance is started.</returns>
        public Task RegisterEventProcessorAsync<T>() where T : IEventProcessor, new()
        {
            return RegisterEventProcessorAsync<T>(EventProcessorOptions.DefaultOptions);
        }

        /// <summary>
        /// This registers <see cref="IEventProcessor"/> implementation with the host using <see cref="DefaultEventProcessorFactory{T}"/>.  
        /// This also starts the host and causes it to start participating in the partition distribution process.
        /// </summary>
        /// <typeparam name="T">Implementation of your application specific <see cref="IEventProcessor"/>.</typeparam>
        /// <param name="processorOptions"><see cref="EventProcessorOptions"/> to control various aspects of message pump created when ownership 
        /// is acquired for a particular partition of EventHub.</param>
        /// <returns>A task to indicate EventProcessorHost instance is started.</returns>
        public Task RegisterEventProcessorAsync<T>(EventProcessorOptions processorOptions) where T : IEventProcessor, new()
        {
            IEventProcessorFactory f = new DefaultEventProcessorFactory<T>();
            return RegisterEventProcessorFactoryAsync(f, processorOptions);
        }

        /// <summary>
        /// This registers <see cref="IEventProcessorFactory"/> implementation with the host which is used to create an instance of 
        /// <see cref="IEventProcessor"/> when it takes ownership of a partition.  This also starts the host and causes it to start participating 
        /// in the partition distribution process.
        /// </summary>
        /// <param name="factory">Instance of <see cref="IEventProcessorFactory"/> implementation.</param>
        /// <returns>A task to indicate EventProcessorHost instance is started.</returns>
        public Task RegisterEventProcessorFactoryAsync(IEventProcessorFactory factory)
        {
            var epo = EventProcessorOptions.DefaultOptions;
            epo.ReceiveTimeout = TimeSpan.MinValue;
            return RegisterEventProcessorFactoryAsync(factory, epo);
        }

        /// <summary>
        /// This registers <see cref="IEventProcessorFactory"/> implementation with the host which is used to create an instance of 
        /// <see cref="IEventProcessor"/> when it takes ownership of a partition.  This also starts the host and causes it to start participating 
        /// in the partition distribution process.
        /// </summary>
        /// <param name="factory">Instance of <see cref="IEventProcessorFactory"/> implementation.</param>
        /// <param name="processorOptions"><see cref="EventProcessorOptions"/> to control various aspects of message pump created when ownership 
        /// is acquired for a particular partition of EventHub.</param>
        /// <returns>A task to indicate EventProcessorHost instance is started.</returns>
        public async Task RegisterEventProcessorFactoryAsync(IEventProcessorFactory factory, EventProcessorOptions processorOptions)
        {
            if (factory == null || processorOptions == null)
            {
                throw new ArgumentNullException(factory == null ? nameof(factory) : nameof(processorOptions));
            }

            // Initialize partition manager options with default values if not already set by the client.
            if (this.PartitionManagerOptions == null)
            {
                // Assign partition manager with default options.
                this.PartitionManagerOptions = new PartitionManagerOptions();
            }

<<<<<<< HEAD
            ProcessorEventSource.Log.EventProcessorHostOpenStart(this.Id, factory.GetType().ToString());
=======
            ProcessorEventSource.Log.EventProcessorHostOpenStart(this.HostName, factory.GetType().ToString());

>>>>>>> 232b86af
            try
            {
                // Override operation timeout by receive timeout?
                if (processorOptions.ReceiveTimeout > TimeSpan.MinValue)
                {
                    this.OperationTimeout = processorOptions.ReceiveTimeout;

                    if (this.eventHubConnectionString != null)
                    {
                        var cbs = new EventHubsConnectionStringBuilder(this.eventHubConnectionString)
                        {
                            OperationTimeout = processorOptions.ReceiveTimeout
                        };
                        this.eventHubConnectionString = cbs.ToString();
                    }
                }

                // Initialize lease manager if this is an AzureStorageCheckpointLeaseManager
                (this.LeaseManager as AzureStorageCheckpointLeaseManager)?.Initialize(this);

                this.ProcessorFactory = factory;
                this.EventProcessorOptions = processorOptions;
                await this.PartitionManager.StartAsync().ConfigureAwait(false);
            }
            catch (Exception e)
            {
                ProcessorEventSource.Log.EventProcessorHostOpenError(this.HostName, e.ToString());
                throw;
            }
            finally
            {
                ProcessorEventSource.Log.EventProcessorHostOpenStop(this.HostName);
            }
        }

        /// <summary>
        /// Stop processing events.  Does not return until the shutdown is complete.
        /// </summary>
        /// <returns></returns>
        public async Task UnregisterEventProcessorAsync() // throws InterruptedException, ExecutionException
        {
            ProcessorEventSource.Log.EventProcessorHostCloseStart(this.HostName);    	
            try
            {
                await this.PartitionManager.StopAsync().ConfigureAwait(false);
            }
            catch (Exception e)
            {
                // Log the failure but nothing really to do about it.
                ProcessorEventSource.Log.EventProcessorHostCloseError(this.HostName, e.ToString());
                throw;
            }
            finally
            {
                ProcessorEventSource.Log.EventProcessorHostCloseStop(this.HostName);
            }
        }

        /// <summary>
        /// Convenience method for generating unique host names, safe to pass to the EventProcessorHost constructors
        /// that take a hostName argument.
        ///  
        /// If a prefix is supplied, the constructed name begins with that string. If the prefix argument is null or
        /// an empty string, the constructed name begins with "host". Then a dash '-' and a unique ID are appended to
        /// create a unique name.
        /// </summary>
        /// <param name="prefix">String to use as the beginning of the name. If null or empty, a default is used.</param>
        /// <returns>A unique host name to pass to EventProcessorHost constructors.</returns>
        static string CreateHostName(string prefix)
        {
            if (string.IsNullOrEmpty(prefix))
            {
                prefix = "host";
            }

            return prefix + "-" + Guid.NewGuid().ToString();
        }

        internal EventHubClient CreateEventHubClient()
        {
            // Token provider already provided?
            if (this.tokenProvider == null)
            {
                return EventHubClient.CreateFromConnectionString(this.eventHubConnectionString);
            }
            else
            {
                return EventHubClient.Create(
                    this.EndpointAddress, 
                    this.EventHubPath, 
                    this.tokenProvider, 
                    this.OperationTimeout, 
                    this.TransportType);
            }
        }
    }
}<|MERGE_RESOLUTION|>--- conflicted
+++ resolved
@@ -12,13 +12,10 @@
     /// </summary>
     public sealed class EventProcessorHost
     {
-<<<<<<< HEAD
-=======
         // A processor host will work on either the token provider or the connection string.
         ITokenProvider tokenProvider;
         string eventHubConnectionString;
 
->>>>>>> 232b86af
         /// <summary>
         /// Create a new host to process events from an Event Hub.
         /// 
@@ -281,16 +278,6 @@
         /// </summary>
         public string ConsumerGroupName { get; }
 
-<<<<<<< HEAD
-        /// <summary>Gets or sets the 
-        /// <see cref="PartitionManagerOptions" /> instance used by the 
-        /// <see cref="EventProcessorHost" /> object.</summary> 
-        /// <value>The <see cref="PartitionManagerOptions" /> instance.</value>
-        public PartitionManagerOptions PartitionManagerOptions { get; set; }
-        
-        // All of these accessors are for internal use only.
-        internal string EventHubConnectionString { get; private set; }
-=======
         /// <summary>
         /// Gets the event endpoint URI.
         /// </summary>
@@ -305,7 +292,6 @@
         /// Gets the operation timeout.
         /// </summary>
         public TimeSpan OperationTimeout { get; internal set; }
->>>>>>> 232b86af
 
         /// <summary>Gets or sets the 
         /// <see cref="PartitionManagerOptions" /> instance used by the 
@@ -386,12 +372,8 @@
                 this.PartitionManagerOptions = new PartitionManagerOptions();
             }
 
-<<<<<<< HEAD
-            ProcessorEventSource.Log.EventProcessorHostOpenStart(this.Id, factory.GetType().ToString());
-=======
             ProcessorEventSource.Log.EventProcessorHostOpenStart(this.HostName, factory.GetType().ToString());
 
->>>>>>> 232b86af
             try
             {
                 // Override operation timeout by receive timeout?
