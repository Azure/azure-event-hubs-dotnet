﻿// Copyright (c) Microsoft. All rights reserved.
// Licensed under the MIT license. See LICENSE file in the project root for full license information.

namespace Microsoft.Azure.EventHubs.Processor
{
    using System;
    using System.Collections.Generic;
    using System.Linq;
    using System.Threading;
    using System.Threading.Tasks;

    abstract class PartitionPump
    {
        CancellationTokenSource cancellationTokenSource;

        protected PartitionPump(EventProcessorHost host, Lease lease)
        {
            this.Host = host;
            this.Lease = lease;
            this.ProcessingAsyncLock = new AsyncLock();
            this.PumpStatus = PartitionPumpStatus.Uninitialized;
        }

        protected EventProcessorHost Host { get; }

        protected Lease Lease { get; }

        protected IEventProcessor Processor { get; private set; }

        protected PartitionContext PartitionContext { get; private set; }

        protected AsyncLock ProcessingAsyncLock { get; }

        internal void SetLease(Lease newLease)
        {
            this.PartitionContext.Lease = newLease;
        }

        public async Task OpenAsync()
        {
            this.PumpStatus = PartitionPumpStatus.Opening;

            this.cancellationTokenSource = new CancellationTokenSource();

            this.PartitionContext = new PartitionContext(this.Host, this.Lease.PartitionId, this.Host.EventHubPath, this.Host.ConsumerGroupName, this.cancellationTokenSource.Token);
            this.PartitionContext.Lease = this.Lease;

            if (this.PumpStatus == PartitionPumpStatus.Opening)
            {
                string action = EventProcessorHostActionStrings.CreatingEventProcessor;
                try
                {
                    this.Processor = this.Host.ProcessorFactory.CreateEventProcessor(this.PartitionContext);
                    action = EventProcessorHostActionStrings.OpeningEventProcessor;
                    ProcessorEventSource.Log.PartitionPumpInvokeProcessorOpenStart(this.Host.HostName, this.PartitionContext.PartitionId, this.Processor.GetType().ToString());
                    await this.Processor.OpenAsync(this.PartitionContext).ConfigureAwait(false);
                    ProcessorEventSource.Log.PartitionPumpInvokeProcessorOpenStop(this.Host.HostName, this.PartitionContext.PartitionId);
                }
                catch (Exception e)
                {
                    // If the processor won't create or open, only thing we can do here is pass the buck.
                    // Null it out so we don't try to operate on it further.
                    ProcessorEventSource.Log.PartitionPumpError(this.Host.HostName, this.PartitionContext.PartitionId, "Failed " + action, e.ToString());
                    this.Processor = null;
                    this.Host.EventProcessorOptions.NotifyOfException(this.Host.HostName, this.PartitionContext.PartitionId, e, action);
                    this.PumpStatus = PartitionPumpStatus.OpenFailed;
                }
            }

            if (this.PumpStatus == PartitionPumpStatus.Opening)
            {
                await this.OnOpenAsync().ConfigureAwait(false);
            }
        }

        protected abstract Task OnOpenAsync();

        protected internal PartitionPumpStatus PumpStatus { get; protected set; }

        internal bool IsClosing
        {
            get
            {
                return (this.PumpStatus == PartitionPumpStatus.Closing || this.PumpStatus == PartitionPumpStatus.Closed);
            }
        }

        public async Task CloseAsync(CloseReason reason)
        {
            ProcessorEventSource.Log.PartitionPumpCloseStart(this.Host.HostName, this.PartitionContext.PartitionId, reason.ToString());
            this.PumpStatus = PartitionPumpStatus.Closing;
            try
            {
                this.cancellationTokenSource.Cancel();

                await this.OnClosingAsync(reason).ConfigureAwait(false);

                if (this.Processor != null)
                {
                    using (await this.ProcessingAsyncLock.LockAsync().ConfigureAwait(false))
                    {
                        // When we take the lock, any existing ProcessEventsAsync call has finished.
                        // Because the client has been closed, there will not be any more
                        // calls to onEvents in the future. Therefore we can safely call CloseAsync.
                        ProcessorEventSource.Log.PartitionPumpInvokeProcessorCloseStart(this.Host.HostName, this.PartitionContext.PartitionId, reason.ToString());
                        await this.Processor.CloseAsync(this.PartitionContext, reason).ConfigureAwait(false);
                        ProcessorEventSource.Log.PartitionPumpInvokeProcessorCloseStop(this.Host.HostName, this.PartitionContext.PartitionId);
                    }
                }
            }
            catch (Exception e)
            {
                ProcessorEventSource.Log.PartitionPumpCloseError(this.Host.HostName, this.PartitionContext.PartitionId, e.ToString());
                // If closing the processor has failed, the state of the processor is suspect.
                // Report the failure to the general error handler instead.
                this.Host.EventProcessorOptions.NotifyOfException(this.Host.HostName, this.PartitionContext.PartitionId, e, "Closing Event Processor");
            }

            if (reason != CloseReason.LeaseLost)
            {
                // Since this pump is dead, release the lease.
                // Ignore LeaseLostException
                try
                {
                    await this.Host.LeaseManager.ReleaseLeaseAsync(this.PartitionContext.Lease).ConfigureAwait(false);
                }
                catch (LeaseLostException) { }
            }

            this.PumpStatus = PartitionPumpStatus.Closed;
            ProcessorEventSource.Log.PartitionPumpCloseStop(this.Host.HostName, this.PartitionContext.PartitionId);
        }

        protected abstract Task OnClosingAsync(CloseReason reason);

        protected async Task ProcessEventsAsync(IEnumerable<EventData> events)
        {
            if (events == null)
            {
                events = Enumerable.Empty<EventData>();
            }

            // Synchronize to serialize calls to the processor.
            // The handler is not installed until after OpenAsync returns, so ProcessEventsAsync cannot conflict with OpenAsync.
            // There could be a conflict between ProcessEventsAsync and CloseAsync, however. All calls to CloseAsync are
            // protected by synchronizing too.
            using (await this.ProcessingAsyncLock.LockAsync().ConfigureAwait(false))
            {
<<<<<<< HEAD
                ProcessorEventSource.Log.PartitionPumpInvokeProcessorEventsStart(this.Host.Id,
=======
                ProcessorEventSource.Log.PartitionPumpInvokeProcessorEventsStart(this.Host.HostName,
>>>>>>> 232b86af
                    this.PartitionContext.PartitionId, events?.Count() ?? 0);
                try
                {
                    EventData last = events?.LastOrDefault();
                    if (last != null)
                    {
                        ProcessorEventSource.Log.PartitionPumpInfo(
<<<<<<< HEAD
                            this.Host.Id,
=======
                            this.Host.HostName,
>>>>>>> 232b86af
                            this.PartitionContext.PartitionId,
                            "Updating offset in partition context with end of batch " + last.SystemProperties.Offset + "/" + last.SystemProperties.SequenceNumber);
                        this.PartitionContext.SetOffsetAndSequenceNumber(last);
                        if (this.Host.EventProcessorOptions.EnableReceiverRuntimeMetric)
                        {
                            this.PartitionContext.RuntimeInformation.LastSequenceNumber = last.LastSequenceNumber;
                            this.PartitionContext.RuntimeInformation.LastEnqueuedOffset = last.LastEnqueuedOffset;
                            this.PartitionContext.RuntimeInformation.LastEnqueuedTimeUtc = last.LastEnqueuedTime;
                            this.PartitionContext.RuntimeInformation.RetrievalTime = last.RetrievalTime;
                        }
                    }

                    await this.Processor.ProcessEventsAsync(this.PartitionContext, events).ConfigureAwait(false);
                }
                catch (Exception e)
                {
<<<<<<< HEAD
                    ProcessorEventSource.Log.PartitionPumpInvokeProcessorEventsError(this.Host.Id, this.PartitionContext.PartitionId, e.ToString());
=======
                    ProcessorEventSource.Log.PartitionPumpInvokeProcessorEventsError(this.Host.HostName, this.PartitionContext.PartitionId, e.ToString());
>>>>>>> 232b86af
                    await this.ProcessErrorAsync(e).ConfigureAwait(false);
                }
                finally
                {
<<<<<<< HEAD
                    ProcessorEventSource.Log.PartitionPumpInvokeProcessorEventsStop(this.Host.Id, this.PartitionContext.PartitionId);
=======
                    ProcessorEventSource.Log.PartitionPumpInvokeProcessorEventsStop(this.Host.HostName, this.PartitionContext.PartitionId);
>>>>>>> 232b86af
                }
            }
        }

        protected Task ProcessErrorAsync(Exception error)
        {
            return this.Processor.ProcessErrorAsync(this.PartitionContext, error);
        }
    }
}<|MERGE_RESOLUTION|>--- conflicted
+++ resolved
@@ -146,11 +146,7 @@
             // protected by synchronizing too.
             using (await this.ProcessingAsyncLock.LockAsync().ConfigureAwait(false))
             {
-<<<<<<< HEAD
-                ProcessorEventSource.Log.PartitionPumpInvokeProcessorEventsStart(this.Host.Id,
-=======
                 ProcessorEventSource.Log.PartitionPumpInvokeProcessorEventsStart(this.Host.HostName,
->>>>>>> 232b86af
                     this.PartitionContext.PartitionId, events?.Count() ?? 0);
                 try
                 {
@@ -158,11 +154,7 @@
                     if (last != null)
                     {
                         ProcessorEventSource.Log.PartitionPumpInfo(
-<<<<<<< HEAD
-                            this.Host.Id,
-=======
                             this.Host.HostName,
->>>>>>> 232b86af
                             this.PartitionContext.PartitionId,
                             "Updating offset in partition context with end of batch " + last.SystemProperties.Offset + "/" + last.SystemProperties.SequenceNumber);
                         this.PartitionContext.SetOffsetAndSequenceNumber(last);
@@ -179,20 +171,12 @@
                 }
                 catch (Exception e)
                 {
-<<<<<<< HEAD
-                    ProcessorEventSource.Log.PartitionPumpInvokeProcessorEventsError(this.Host.Id, this.PartitionContext.PartitionId, e.ToString());
-=======
                     ProcessorEventSource.Log.PartitionPumpInvokeProcessorEventsError(this.Host.HostName, this.PartitionContext.PartitionId, e.ToString());
->>>>>>> 232b86af
                     await this.ProcessErrorAsync(e).ConfigureAwait(false);
                 }
                 finally
                 {
-<<<<<<< HEAD
-                    ProcessorEventSource.Log.PartitionPumpInvokeProcessorEventsStop(this.Host.Id, this.PartitionContext.PartitionId);
-=======
                     ProcessorEventSource.Log.PartitionPumpInvokeProcessorEventsStop(this.Host.HostName, this.PartitionContext.PartitionId);
->>>>>>> 232b86af
                 }
             }
         }
