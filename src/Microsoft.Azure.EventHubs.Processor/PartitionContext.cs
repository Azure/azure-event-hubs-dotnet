﻿// Copyright (c) Microsoft. All rights reserved.
// Licensed under the MIT license. See LICENSE file in the project root for full license information.

namespace Microsoft.Azure.EventHubs.Processor
{
    using System;
    using System.Threading;
    using System.Threading.Tasks;

    /// <summary>
    /// Encapsulates information related to an Event Hubs partition used by <see cref="IEventProcessor"/>.
    /// </summary>
    public class PartitionContext
    {
        readonly EventProcessorHost host;

        internal PartitionContext(EventProcessorHost host, string partitionId, string eventHubPath, string consumerGroupName, CancellationToken cancellationToken)
        {
            this.host = host;
            this.PartitionId = partitionId;
            this.EventHubPath = eventHubPath;
            this.ConsumerGroupName = consumerGroupName;
            this.CancellationToken = cancellationToken;
            this.ThisLock = new object();
            this.Offset = EventPosition.FromStart().Offset;
            this.SequenceNumber = 0;
            this.RuntimeInformation = new ReceiverRuntimeInformation(partitionId);
        }

        /// <summary>
        /// Gets triggered when the partition gets closed.
        /// </summary>
        public CancellationToken CancellationToken { get; }

        /// <summary>
        /// Gets the name of the consumer group.
        /// </summary>
        public string ConsumerGroupName { get; }

        /// <summary>
        /// Gets the path of the event hub.
        /// </summary>
        public string EventHubPath { get; }

        /// <summary>
        /// Gets the partition ID for the context.
        /// </summary>
        public string PartitionId { get; }

        /// <summary>
        /// Gets the host owner for the partition.
        /// </summary>
        public string Owner
        {
            get
            {
                return this.Lease.Owner;
            }
        }

        /// <summary>
        /// Gets the approximate receiver runtime information for a logical partition of an Event Hub.
        /// To enable the setting, refer to <see cref="EventProcessorOptions.EnableReceiverRuntimeMetric"/>
        /// </summary>
        public ReceiverRuntimeInformation RuntimeInformation
        {
            get;
            private set;
        }

        internal string Offset { get; set; }

        internal long SequenceNumber { get; set; }

        // Unlike other properties which are immutable after creation, the lease is updated dynamically and needs a setter.
        internal Lease Lease { get; set; }

        object ThisLock { get; }

        internal void SetOffsetAndSequenceNumber(EventData eventData)
        {
            if (eventData == null)
            {
                throw new ArgumentNullException(nameof(eventData));
            }

            lock (this.ThisLock)
            {
                this.Offset = eventData.SystemProperties.Offset;
                this.SequenceNumber = eventData.SystemProperties.SequenceNumber;
            }
        }

        internal async Task<EventPosition> GetInitialOffsetAsync() // throws InterruptedException, ExecutionException
        {
            Checkpoint startingCheckpoint = await this.host.CheckpointManager.GetCheckpointAsync(this.PartitionId).ConfigureAwait(false);
            EventPosition eventPosition;

            if (startingCheckpoint == null)
            {
                // No checkpoint was ever stored. Use the initialOffsetProvider instead.
<<<<<<< HEAD
                ProcessorEventSource.Log.PartitionPumpInfo(this.host.Id, this.PartitionId, "Calling user-provided initial offset provider");
                eventPosition = this.host.EventProcessorOptions.InitialOffsetProvider(this.PartitionId);
                ProcessorEventSource.Log.PartitionPumpInfo(this.host.Id, this.PartitionId, $"Initial Position Provider. Offset:{eventPosition.Offset}, SequenceNumber:{eventPosition.SequenceNumber}, DateTime:{eventPosition.EnqueuedTimeUtc}");
=======
                ProcessorEventSource.Log.PartitionPumpInfo(this.host.HostName, this.PartitionId, "Calling user-provided initial offset provider");
                eventPosition = this.host.EventProcessorOptions.InitialOffsetProvider(this.PartitionId);
                ProcessorEventSource.Log.PartitionPumpInfo(this.host.HostName, this.PartitionId, $"Initial Position Provider. Offset:{eventPosition.Offset}, SequenceNumber:{eventPosition.SequenceNumber}, DateTime:{eventPosition.EnqueuedTimeUtc}");
>>>>>>> 232b86af
            }
            else
            {
                this.Offset = startingCheckpoint.Offset;
                this.SequenceNumber = startingCheckpoint.SequenceNumber;
<<<<<<< HEAD
                ProcessorEventSource.Log.PartitionPumpInfo(this.host.Id, this.PartitionId, $"Retrieved starting offset/sequenceNumber: {this.Offset}/{this.SequenceNumber}");
=======
                ProcessorEventSource.Log.PartitionPumpInfo(this.host.HostName, this.PartitionId, $"Retrieved starting offset/sequenceNumber: {this.Offset}/{this.SequenceNumber}");
>>>>>>> 232b86af
                eventPosition = EventPosition.FromOffset(this.Offset);
            }

            return eventPosition;
        }

        /// <summary>
        /// Writes the current offset and sequenceNumber to the checkpoint store via the checkpoint manager.
        /// </summary>
        public Task CheckpointAsync()
        {
            // Capture the current offset and sequenceNumber. Synchronize to be sure we get a matched pair
            // instead of catching an update halfway through. Do the capturing here because by the time the checkpoint
            // task runs, the fields in this object may have changed, but we should only write to store what the user
            // has directed us to write.
            Checkpoint capturedCheckpoint;
            lock(this.ThisLock)
            {
                capturedCheckpoint = new Checkpoint(this.PartitionId, this.Offset, this.SequenceNumber);
            }

            return this.PersistCheckpointAsync(capturedCheckpoint);
        }

        /// <summary>
        /// Stores the offset and sequenceNumber from the provided received EventData instance, then writes those
        /// values to the checkpoint store via the checkpoint manager.
        /// </summary>
        /// <param name="eventData">A received EventData with valid offset and sequenceNumber</param>
        /// <exception cref="ArgumentNullException">If suplied eventData is null</exception>
        /// <exception cref="ArgumentOutOfRangeException">If the sequenceNumber is less than the last checkpointed value</exception>
        public Task CheckpointAsync(EventData eventData)
        {
            if (eventData == null)
            {
                throw new ArgumentNullException("eventData");
            }

            // We have never seen this sequence number yet
            if (eventData.SystemProperties.SequenceNumber > this.SequenceNumber)
            {
                throw new ArgumentOutOfRangeException("eventData.SystemProperties.SequenceNumber");
            }

            return this.PersistCheckpointAsync(new Checkpoint(this.PartitionId, eventData.SystemProperties.Offset, eventData.SystemProperties.SequenceNumber));
        }

        /// <summary>
        /// Provides the parition context in the following format:"PartitionContext({EventHubPath}/{ConsumerGroupName}/{PartitionId}/{SequenceNumber})"
        /// </summary>
        /// <returns></returns>
        public override string ToString()
        {
            return $"PartitionContext({this.EventHubPath}/{this.ConsumerGroupName}/{this.PartitionId}/{this.SequenceNumber})";
        }

        async Task PersistCheckpointAsync(Checkpoint checkpoint)
        {
            ProcessorEventSource.Log.PartitionPumpCheckpointStart(this.host.HostName, checkpoint.PartitionId, checkpoint.Offset, checkpoint.SequenceNumber);
            try
            {
                Checkpoint inStoreCheckpoint = await this.host.CheckpointManager.GetCheckpointAsync(checkpoint.PartitionId).ConfigureAwait(false);
                if (inStoreCheckpoint == null || checkpoint.SequenceNumber >= inStoreCheckpoint.SequenceNumber)
                {
                    if (inStoreCheckpoint == null)
                    {
                        await this.host.CheckpointManager.CreateCheckpointIfNotExistsAsync(checkpoint.PartitionId).ConfigureAwait(false);
                    }

                    await this.host.CheckpointManager.UpdateCheckpointAsync(this.Lease, checkpoint).ConfigureAwait(false);

                    // Update internal lease if update call above is successful.
                    this.Lease.Offset = checkpoint.Offset;
                    this.Lease.SequenceNumber = checkpoint.SequenceNumber;
                }
                else
                {
                    string msg = $"Ignoring out of date checkpoint with offset {checkpoint.Offset}/sequence number {checkpoint.SequenceNumber}" +
                            $" because current persisted checkpoint has higher offset {inStoreCheckpoint.Offset}/sequence number {inStoreCheckpoint.SequenceNumber}";
                    ProcessorEventSource.Log.PartitionPumpError(this.host.HostName, checkpoint.PartitionId, msg);
                    throw new ArgumentOutOfRangeException("offset/sequenceNumber", msg);
                }
            }
            catch (Exception e)
            {
                ProcessorEventSource.Log.PartitionPumpCheckpointError(this.host.HostName, checkpoint.PartitionId, e.ToString());
                throw;
            }
            finally
            {
                ProcessorEventSource.Log.PartitionPumpCheckpointStop(this.host.HostName, checkpoint.PartitionId);
            }
        }
    }
}<|MERGE_RESOLUTION|>--- conflicted
+++ resolved
@@ -99,25 +99,15 @@
             if (startingCheckpoint == null)
             {
                 // No checkpoint was ever stored. Use the initialOffsetProvider instead.
-<<<<<<< HEAD
-                ProcessorEventSource.Log.PartitionPumpInfo(this.host.Id, this.PartitionId, "Calling user-provided initial offset provider");
-                eventPosition = this.host.EventProcessorOptions.InitialOffsetProvider(this.PartitionId);
-                ProcessorEventSource.Log.PartitionPumpInfo(this.host.Id, this.PartitionId, $"Initial Position Provider. Offset:{eventPosition.Offset}, SequenceNumber:{eventPosition.SequenceNumber}, DateTime:{eventPosition.EnqueuedTimeUtc}");
-=======
                 ProcessorEventSource.Log.PartitionPumpInfo(this.host.HostName, this.PartitionId, "Calling user-provided initial offset provider");
                 eventPosition = this.host.EventProcessorOptions.InitialOffsetProvider(this.PartitionId);
                 ProcessorEventSource.Log.PartitionPumpInfo(this.host.HostName, this.PartitionId, $"Initial Position Provider. Offset:{eventPosition.Offset}, SequenceNumber:{eventPosition.SequenceNumber}, DateTime:{eventPosition.EnqueuedTimeUtc}");
->>>>>>> 232b86af
             }
             else
             {
                 this.Offset = startingCheckpoint.Offset;
                 this.SequenceNumber = startingCheckpoint.SequenceNumber;
-<<<<<<< HEAD
-                ProcessorEventSource.Log.PartitionPumpInfo(this.host.Id, this.PartitionId, $"Retrieved starting offset/sequenceNumber: {this.Offset}/{this.SequenceNumber}");
-=======
                 ProcessorEventSource.Log.PartitionPumpInfo(this.host.HostName, this.PartitionId, $"Retrieved starting offset/sequenceNumber: {this.Offset}/{this.SequenceNumber}");
->>>>>>> 232b86af
                 eventPosition = EventPosition.FromOffset(this.Offset);
             }
 
