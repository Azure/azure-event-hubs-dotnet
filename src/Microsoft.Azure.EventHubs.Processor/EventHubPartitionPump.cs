﻿// Copyright (c) Microsoft. All rights reserved.
// Licensed under the MIT license. See LICENSE file in the project root for full license information.

namespace Microsoft.Azure.EventHubs.Processor
{
    using System;
    using System.Collections.Generic;
    using System.Threading.Tasks;

    class EventHubPartitionPump : PartitionPump
    {
        EventHubClient eventHubClient;
        PartitionReceiver partitionReceiver;
        PartitionReceiveHandler partitionReceiveHandler;

        public EventHubPartitionPump(EventProcessorHost host, Lease lease)
            : base(host, lease)
        {
        }

        protected override async Task OnOpenAsync()
        {
            bool openedOK = false;
            int retryCount = 0;
            Exception lastException = null;
            do
            {
                try
                {
                    await OpenClientsAsync().ConfigureAwait(false);
                    openedOK = true;
                }
                catch (Exception e)
                {
                    lastException = e;
                    ProcessorEventSource.Log.PartitionPumpWarning(
<<<<<<< HEAD
                        this.Host.Id, this.PartitionContext.PartitionId, "Failure creating client or receiver, retrying", e.ToString());
=======
                        this.Host.HostName, this.PartitionContext.PartitionId, "Failure creating client or receiver, retrying", e.ToString());
>>>>>>> 232b86af
                    retryCount++;
                }
            }
            while (!openedOK && (retryCount < 5));

            if (!openedOK)
            {
                // IEventProcessor.onOpen is called from the base PartitionPump and must have returned in order for execution to reach here, 
                // so we can report this error to it instead of the general error handler.
                await this.Processor.ProcessErrorAsync(this.PartitionContext, lastException).ConfigureAwait(false);
                this.PumpStatus = PartitionPumpStatus.OpenFailed;
            }

            if (this.PumpStatus == PartitionPumpStatus.Opening)
            {
                this.partitionReceiveHandler = new PartitionReceiveHandler(this);
                // IEventProcessor.OnOpen is called from the base PartitionPump and must have returned in order for execution to reach here, 
                // meaning it is safe to set the handler and start calling IEventProcessor.OnEvents.
                // Set the status to running before setting the client handler, so the IEventProcessor.OnEvents can never race and see status != running.
                this.PumpStatus = PartitionPumpStatus.Running;
                this.partitionReceiver.SetReceiveHandler(
                    this.partitionReceiveHandler,
                    this.Host.EventProcessorOptions.InvokeProcessorAfterReceiveTimeout);
            }

            if (this.PumpStatus == PartitionPumpStatus.OpenFailed)
            {
                this.PumpStatus = PartitionPumpStatus.Closing;
                await this.CleanUpClientsAsync().ConfigureAwait(false);
                this.PumpStatus = PartitionPumpStatus.Closed;
            }
        }

        async Task OpenClientsAsync() // throws EventHubsException, IOException, InterruptedException, ExecutionException
        {
            // Create new clients
            EventPosition eventPosition = await this.PartitionContext.GetInitialOffsetAsync().ConfigureAwait(false);
            long epoch = this.Lease.Epoch;
<<<<<<< HEAD
            ProcessorEventSource.Log.PartitionPumpCreateClientsStart(this.Host.Id, this.PartitionContext.PartitionId, epoch,
                $"Offset:{eventPosition.Offset}, SequenceNumber:{eventPosition.SequenceNumber}, DateTime:{eventPosition.EnqueuedTimeUtc}");
            this.eventHubClient = EventHubClient.CreateFromConnectionString(this.Host.EventHubConnectionString);
=======
            ProcessorEventSource.Log.PartitionPumpCreateClientsStart(this.Host.HostName, this.PartitionContext.PartitionId, epoch,
                $"Offset:{eventPosition.Offset}, SequenceNumber:{eventPosition.SequenceNumber}, DateTime:{eventPosition.EnqueuedTimeUtc}");
            this.eventHubClient = this.Host.CreateEventHubClient();
            this.eventHubClient.WebProxy = this.Host.EventProcessorOptions.WebProxy;
>>>>>>> 232b86af

            var receiverOptions = new ReceiverOptions()
            {
                // Enable receiver metrics?
                EnableReceiverRuntimeMetric = this.Host.EventProcessorOptions.EnableReceiverRuntimeMetric
            };

            // Create new receiver and set options
            this.partitionReceiver = this.eventHubClient.CreateEpochReceiver(
                this.PartitionContext.ConsumerGroupName,
                this.PartitionContext.PartitionId,
                eventPosition,
                epoch,
                receiverOptions);

            this.partitionReceiver.PrefetchCount = this.Host.EventProcessorOptions.PrefetchCount;
            
            ProcessorEventSource.Log.PartitionPumpCreateClientsStop(this.Host.HostName, this.PartitionContext.PartitionId);
        }

        async Task CleanUpClientsAsync() // swallows all exceptions
        {
            if (this.partitionReceiver != null)
            {
                // Taking the lock means that there is no ProcessEventsAsync call in progress.
                Task closeTask;
                using (await this.ProcessingAsyncLock.LockAsync().ConfigureAwait(false))
                {
                    // Calling PartitionReceiver.CloseAsync will gracefully close the IPartitionReceiveHandler we have installed.
                    ProcessorEventSource.Log.PartitionPumpInfo(this.Host.HostName, this.PartitionContext.PartitionId, "Closing PartitionReceiver");
                    closeTask = this.partitionReceiver.CloseAsync();
                }

                await closeTask.ConfigureAwait(false);
                this.partitionReceiver = null;
            }

            if (this.eventHubClient != null)
            {
                ProcessorEventSource.Log.PartitionPumpInfo(this.Host.HostName, this.PartitionContext.PartitionId, "Closing EventHubClient");
                await this.eventHubClient.CloseAsync().ConfigureAwait(false);
                this.eventHubClient = null;
            }
        }

        protected override Task OnClosingAsync(CloseReason reason)
        {
            // Close the EH clients. Errors are swallowed, nothing we could do about them anyway.
            return CleanUpClientsAsync();
        }

        class PartitionReceiveHandler : IPartitionReceiveHandler
        {
            readonly EventHubPartitionPump eventHubPartitionPump;

            public PartitionReceiveHandler(EventHubPartitionPump eventHubPartitionPump)
            {
                this.eventHubPartitionPump = eventHubPartitionPump;
                this.MaxBatchSize = eventHubPartitionPump.Host.EventProcessorOptions.MaxBatchSize;
            }

            public int MaxBatchSize { get; set; }

            public Task ProcessEventsAsync(IEnumerable<EventData> events)
            {
                // This method is called on the thread that the EH client uses to run the pump.
                // There is one pump per EventHubClient. Since each PartitionPump creates a new EventHubClient,
                // using that thread to call OnEvents does no harm. Even if OnEvents is slow, the pump will
                // get control back each time OnEvents returns, and be able to receive a new batch of messages
                // with which to make the next OnEvents call. The pump gains nothing by running faster than OnEvents.
                return this.eventHubPartitionPump.ProcessEventsAsync(events);
            }

            public async Task ProcessErrorAsync(Exception error)
            {
                bool faultPump;

                if (error == null)
                {
                    error = new Exception("No error info supplied by EventHub client");
                }

                if (error is ReceiverDisconnectedException)
                {
                    // Trace as warning since ReceiverDisconnectedException is part of lease stealing logic.
                    ProcessorEventSource.Log.PartitionPumpWarning(
<<<<<<< HEAD
                        this.eventHubPartitionPump.Host.Id, this.eventHubPartitionPump.PartitionContext.PartitionId,
                        "EventHub client disconnected, probably another host took the partition");

=======
                        this.eventHubPartitionPump.Host.HostName, this.eventHubPartitionPump.PartitionContext.PartitionId,
                        "EventHub client disconnected, probably another host took the partition", error.Message);
>>>>>>> 232b86af

                    // Shutdown the message pump when receiver is disconnected.
                    faultPump = true;
                }
                else
                {
                    ProcessorEventSource.Log.PartitionPumpError(
<<<<<<< HEAD
                        this.eventHubPartitionPump.Host.Id, this.eventHubPartitionPump.PartitionContext.PartitionId, "EventHub client error:", error.ToString());
=======
                        this.eventHubPartitionPump.Host.HostName, this.eventHubPartitionPump.PartitionContext.PartitionId, "EventHub client error:", error.ToString());
>>>>>>> 232b86af

                    // No need to fault the pump, we expect receiver to recover on its own.
                    faultPump = false;
                }

                try
                {
                    // We would like to deliver all errors in the pump to error handler.
                    await this.eventHubPartitionPump.ProcessErrorAsync(error).ConfigureAwait(false);
                }
                finally
                {
                    // Fault pump only when needed.
                    if (faultPump)
                    {
                        this.eventHubPartitionPump.PumpStatus = PartitionPumpStatus.Errored;
                    }
                }
            }
        }
    }
}<|MERGE_RESOLUTION|>--- conflicted
+++ resolved
@@ -34,11 +34,7 @@
                 {
                     lastException = e;
                     ProcessorEventSource.Log.PartitionPumpWarning(
-<<<<<<< HEAD
-                        this.Host.Id, this.PartitionContext.PartitionId, "Failure creating client or receiver, retrying", e.ToString());
-=======
                         this.Host.HostName, this.PartitionContext.PartitionId, "Failure creating client or receiver, retrying", e.ToString());
->>>>>>> 232b86af
                     retryCount++;
                 }
             }
@@ -77,16 +73,10 @@
             // Create new clients
             EventPosition eventPosition = await this.PartitionContext.GetInitialOffsetAsync().ConfigureAwait(false);
             long epoch = this.Lease.Epoch;
-<<<<<<< HEAD
-            ProcessorEventSource.Log.PartitionPumpCreateClientsStart(this.Host.Id, this.PartitionContext.PartitionId, epoch,
-                $"Offset:{eventPosition.Offset}, SequenceNumber:{eventPosition.SequenceNumber}, DateTime:{eventPosition.EnqueuedTimeUtc}");
-            this.eventHubClient = EventHubClient.CreateFromConnectionString(this.Host.EventHubConnectionString);
-=======
             ProcessorEventSource.Log.PartitionPumpCreateClientsStart(this.Host.HostName, this.PartitionContext.PartitionId, epoch,
                 $"Offset:{eventPosition.Offset}, SequenceNumber:{eventPosition.SequenceNumber}, DateTime:{eventPosition.EnqueuedTimeUtc}");
             this.eventHubClient = this.Host.CreateEventHubClient();
             this.eventHubClient.WebProxy = this.Host.EventProcessorOptions.WebProxy;
->>>>>>> 232b86af
 
             var receiverOptions = new ReceiverOptions()
             {
@@ -173,14 +163,8 @@
                 {
                     // Trace as warning since ReceiverDisconnectedException is part of lease stealing logic.
                     ProcessorEventSource.Log.PartitionPumpWarning(
-<<<<<<< HEAD
-                        this.eventHubPartitionPump.Host.Id, this.eventHubPartitionPump.PartitionContext.PartitionId,
-                        "EventHub client disconnected, probably another host took the partition");
-
-=======
                         this.eventHubPartitionPump.Host.HostName, this.eventHubPartitionPump.PartitionContext.PartitionId,
                         "EventHub client disconnected, probably another host took the partition", error.Message);
->>>>>>> 232b86af
 
                     // Shutdown the message pump when receiver is disconnected.
                     faultPump = true;
@@ -188,11 +172,7 @@
                 else
                 {
                     ProcessorEventSource.Log.PartitionPumpError(
-<<<<<<< HEAD
-                        this.eventHubPartitionPump.Host.Id, this.eventHubPartitionPump.PartitionContext.PartitionId, "EventHub client error:", error.ToString());
-=======
                         this.eventHubPartitionPump.Host.HostName, this.eventHubPartitionPump.PartitionContext.PartitionId, "EventHub client error:", error.ToString());
->>>>>>> 232b86af
 
                     // No need to fault the pump, we expect receiver to recover on its own.
                     faultPump = false;
