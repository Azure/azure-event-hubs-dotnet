--- conflicted
+++ resolved
@@ -200,21 +200,21 @@
             }
         }
 
-<<<<<<< HEAD
+        [Event(21, Level = EventLevel.Error, Message = "{0}: Receive handler exiting with exception on partition {1}: {2}.")]
+        public void ReceiveHandlerExitingWithError(string clientId, string partitionId, string error)
+        {
+            if (IsEnabled())
+            {
+                WriteEvent(21, clientId, partitionId, error);
+            }
+        }
+
         [Event(100, Level = EventLevel.Error, Message = "{0}: Exception handled: {1}")]
         public void ExceptionHandled(string clientId, string partitionId, string error)
         {
             if (IsEnabled())
             {
                 WriteEvent(100, clientId, partitionId, error);
-=======
-        [Event(21, Level = EventLevel.Error, Message = "{0}: Receive handler exiting with exception on partition {1}: {2}.")]
-        public void ReceiveHandlerExitingWithError(string clientId, string partitionId, string error)
-        {
-            if (IsEnabled())
-            {
-                WriteEvent(21, clientId, partitionId, error);
->>>>>>> 8130c103
             }
         }
 
