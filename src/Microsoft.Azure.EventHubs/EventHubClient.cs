--- conflicted
+++ resolved
@@ -563,11 +563,8 @@
             set;
         }
 
-<<<<<<< HEAD
-=======
         internal bool CloseCalled { get => this.closeCalled; }
 
->>>>>>> fc8c24d1
         internal EventDataSender CreateEventSender(string partitionId = null)
         {
             return this.OnCreateEventSender(partitionId);
