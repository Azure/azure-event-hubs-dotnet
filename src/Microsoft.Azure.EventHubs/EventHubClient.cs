--- conflicted
+++ resolved
@@ -6,10 +6,7 @@
     using System;
     using System.Collections.Generic;
     using System.Diagnostics;
-<<<<<<< HEAD
-=======
     using System.Net;
->>>>>>> 232b86af
     using System.Threading.Tasks;
     using Microsoft.Azure.EventHubs.Amqp;
     using Microsoft.IdentityModel.Clients.ActiveDirectory;
@@ -84,11 +81,7 @@
         /// <param name="operationTimeout">Operation timeout for Event Hubs operations.</param>
         /// <param name="transportType">Transport type on connection.</param>
         /// <returns></returns>
-<<<<<<< HEAD
-        internal static EventHubClient Create(
-=======
         public static EventHubClient Create(
->>>>>>> 232b86af
             Uri endpointAddress, 
             string entityPath, 
             ITokenProvider tokenProvider, 
@@ -131,11 +124,7 @@
         /// <param name="operationTimeout">Operation timeout for Event Hubs operations.</param>
         /// <param name="transportType">Transport type on connection.</param>
         /// <returns></returns>
-<<<<<<< HEAD
-        internal static EventHubClient Create(
-=======
         public static EventHubClient Create(
->>>>>>> 232b86af
             Uri endpointAddress, 
             string entityPath, 
             AuthenticationContext authContext,
@@ -164,11 +153,7 @@
         /// <param name="operationTimeout">Operation timeout for Event Hubs operations.</param>
         /// <param name="transportType">Transport type on connection.</param>
         /// <returns></returns>
-<<<<<<< HEAD
-        internal static EventHubClient Create(
-=======
         public static EventHubClient Create(
->>>>>>> 232b86af
             Uri endpointAddress,
             string entityPath,
             AuthenticationContext authContext,
@@ -198,11 +183,7 @@
         /// <param name="operationTimeout">Operation timeout for Event Hubs operations.</param>
         /// <param name="transportType">Transport type on connection.</param>
         /// <returns></returns>
-<<<<<<< HEAD
-        internal static EventHubClient Create(
-=======
         public static EventHubClient Create(
->>>>>>> 232b86af
             Uri endpointAddress,
             string entityPath,
             AuthenticationContext authContext,
@@ -227,11 +208,7 @@
         /// <param name="operationTimeout">Operation timeout for Event Hubs operations.</param>
         /// <param name="transportType">Transport type on connection.</param>
         /// <returns></returns>
-<<<<<<< HEAD
-        internal static EventHubClient CreateWithManagedServiceIdentity(
-=======
         public static EventHubClient CreateWithManagedServiceIdentity(
->>>>>>> 232b86af
             Uri endpointAddress,
             string entityPath,
             TimeSpan? operationTimeout = null,
@@ -572,8 +549,6 @@
             set;
         }
 
-<<<<<<< HEAD
-=======
         /// <summary>
         /// Gets or sets the web proxy.
         /// A proxy is applicable only when transport type is set to AmqpWebSockets.
@@ -585,7 +560,6 @@
             set;
         }
 
->>>>>>> 232b86af
         internal EventDataSender CreateEventSender(string partitionId = null)
         {
             return this.OnCreateEventSender(partitionId);
