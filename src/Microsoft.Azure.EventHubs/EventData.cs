--- conflicted
+++ resolved
@@ -189,11 +189,7 @@
                     }
                     else
                     {
-<<<<<<< HEAD
-                        throw new ArgumentException(Resources.MissingSystemProperty.FormatForUser(ClientConstants.PartitionKeyName));
-=======
                         return null;
->>>>>>> 232b86af
                     }
                 }
             }
