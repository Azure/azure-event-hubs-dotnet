﻿// Copyright (c) Microsoft. All rights reserved.
// Licensed under the MIT license. See LICENSE file in the project root for full license information.

namespace Microsoft.Azure.EventHubs
{
    using System;
    using System.Text;

    /// <summary>
    ///  Supported transport types
    /// </summary>
    public enum TransportType
    {
        /// <summary>
        /// AMQP over the default TCP transport protocol
        /// </summary>
        Amqp,

        /// <summary>
        /// AMQP over the Web Sockets transport protocol
        /// </summary>
        AmqpWebSockets
    }

    /// <summary>
    /// EventHubsConnectionStringBuilder can be used to construct a connection string which can establish communication with Event Hubs entities.
    /// It can also be used to perform basic validation on an existing connection string.
    /// <para/>
    /// A connection string is basically a string consisted of key-value pair separated by ";". 
    /// Basic format is "&lt;key&gt;=&lt;value&gt;[;&lt;key&gt;=&lt;value&gt;]" where supported key name are as follow:
    /// <para/> Endpoint - the URL that contains the Event Hubs namespace
    /// <para/> EntityPath - the path to the Event Hub entity
    /// <para/> SharedAccessKeyName - the key name to the corresponding shared access policy rule for the namespace, or entity.
    /// <para/> SharedAccessKey - the key for the corresponding shared access policy rule of the namespace or entity.
    /// </summary>
    /// <example>
    /// Sample code:
    /// <code>
    /// var connectionStringBuiler = new EventHubsConnectionStringBuilder(
    ///     "amqps://EventHubsNamespaceName.servicebus.windows.net", 
    ///     "EventHubsEntityName", // Event Hub Name 
    ///     "SharedAccessSignatureKeyName", 
    ///     "SharedAccessSignatureKey");
    ///  string connectionString = connectionStringBuiler.ToString();
    /// </code>
    /// </example>
    public class EventHubsConnectionStringBuilder
    {
        const char KeyValueSeparator = '=';
        const char KeyValuePairDelimiter = ';';

        static readonly string EndpointScheme = "amqps";
        static readonly string EndpointConfigName = "Endpoint";
        static readonly string SharedAccessKeyNameConfigName = "SharedAccessKeyName";
        static readonly string SharedAccessKeyConfigName = "SharedAccessKey";
        static readonly string EntityPathConfigName = "EntityPath";
        static readonly string OperationTimeoutConfigName = "OperationTimeout";
        static readonly string TransportTypeConfigName = "TransportType";
        static readonly string SharedAccessSignatureConfigName = "SharedAccessSignature";

        /// <summary>
        /// Build a connection string consumable by <see cref="EventHubClient.CreateFromConnectionString(string)"/>
        /// </summary>
        /// <param name="endpointAddress">Fully qualified domain name for Event Hubs. Most likely, {yournamespace}.servicebus.windows.net</param>
        /// <param name="entityPath">Entity path or Event Hub name.</param>
        /// <param name="sharedAccessKeyName">Shared Access Key name</param>
        /// <param name="sharedAccessKey">Shared Access Key</param>
        public EventHubsConnectionStringBuilder(
            Uri endpointAddress,
            string entityPath,
            string sharedAccessKeyName,
            string sharedAccessKey)
            : this (endpointAddress, entityPath, sharedAccessKeyName, sharedAccessKey, ClientConstants.DefaultOperationTimeout)
        {
        }

        /// <summary>
        /// Build a connection string consumable by <see cref="EventHubClient.CreateFromConnectionString(string)"/>
        /// </summary>
        /// <param name="endpointAddress">Fully qualified domain name for Event Hubs. Most likely, {yournamespace}.servicebus.windows.net</param>
        /// <param name="entityPath">Entity path or Event Hub name.</param>
        /// <param name="sharedAccessKeyName">Shared Access Key name</param>
        /// <param name="sharedAccessKey">Shared Access Key</param>
        /// <param name="operationTimeout">Operation timeout for Event Hubs operations</param>
        public EventHubsConnectionStringBuilder(
            Uri endpointAddress,
            string entityPath,
            string sharedAccessKeyName,
            string sharedAccessKey,
            TimeSpan operationTimeout)
            : this(endpointAddress, entityPath, operationTimeout)
        {
            if (string.IsNullOrWhiteSpace(sharedAccessKeyName) || string.IsNullOrWhiteSpace(sharedAccessKey))
            {
                throw Fx.Exception.ArgumentNullOrWhiteSpace(string.IsNullOrWhiteSpace(sharedAccessKeyName) ? nameof(sharedAccessKeyName) : nameof(sharedAccessKey));
            }

            this.SasKey = sharedAccessKey;
            this.SasKeyName = sharedAccessKeyName;
        }

        /// <summary>
        /// Build a connection string consumable by <see cref="EventHubClient.CreateFromConnectionString(string)"/>
        /// </summary>
        /// <param name="endpointAddress">Fully qualified domain name for Event Hubs. Most likely, {yournamespace}.servicebus.windows.net</param>
        /// <param name="entityPath">Entity path or Event Hub name.</param>
        /// <param name="sharedAccessSignature">Shared Access Signature</param>
        /// <param name="operationTimeout">Operation timeout for Event Hubs operations</param>
        public EventHubsConnectionStringBuilder(
            Uri endpointAddress,
            string entityPath,
            string sharedAccessSignature,
            TimeSpan operationTimeout)
            : this(endpointAddress, entityPath, operationTimeout)
        {
            if (string.IsNullOrWhiteSpace(sharedAccessSignature))
            {
                throw Fx.Exception.ArgumentNullOrWhiteSpace(nameof(sharedAccessSignature));
            }

            this.SharedAccessSignature = sharedAccessSignature;
        }

        /// <summary>
        /// ConnectionString format:
        /// Endpoint=sb://namespace_DNS_Name;EntityPath=EVENT_HUB_NAME;SharedAccessKeyName=SHARED_ACCESS_KEY_NAME;SharedAccessKey=SHARED_ACCESS_KEY
        /// </summary>
        /// <param name="connectionString">Event Hubs ConnectionString</param>
        public EventHubsConnectionStringBuilder(string connectionString)
        {
            if (string.IsNullOrWhiteSpace(connectionString))
            {
                throw Fx.Exception.ArgumentNullOrWhiteSpace(nameof(connectionString));
            }

            // Assign default values.
            this.OperationTimeout = ClientConstants.DefaultOperationTimeout;
            this.TransportType = TransportType.Amqp;

            // Parse the connection string now and override default values if any provided.
            this.ParseConnectionString(connectionString);
        }

        internal EventHubsConnectionStringBuilder(
            Uri endpointAddress,
            string entityPath,
            TimeSpan operationTimeout,
            TransportType transportType = TransportType.Amqp)
        {
            if (endpointAddress == null)
            {
                throw Fx.Exception.ArgumentNull(nameof(endpointAddress));
            }
            if (string.IsNullOrWhiteSpace(entityPath))
            {
                throw Fx.Exception.ArgumentNullOrWhiteSpace(nameof(entityPath));
            }

            // Replace the scheme. We cannot really make sure that user passed an amps:// scheme to us.
            var uriBuilder = new UriBuilder(endpointAddress.AbsoluteUri)
            {
                Scheme = EndpointScheme
            };
            this.Endpoint = uriBuilder.Uri;

            this.EntityPath = entityPath;
            this.OperationTimeout = operationTimeout;
            this.TransportType = transportType;
        }

        /// <summary>
        /// Gets or sets the Event Hubs endpoint.
        /// </summary>
        public Uri Endpoint { get; set; }

        /// <summary>
        /// Get the shared access policy key value from the connection string
        /// </summary>
        /// <value>Shared Access Signature key</value>
        public string SasKey { get; set; }

        /// <summary>
        /// Get the shared access policy owner name from the connection string
        /// </summary>
        public string SasKeyName { get; set; }

        /// <summary>
        /// Gets or sets the SAS access token.
        /// </summary>
        /// <value>Shared Access Signature</value>
        public string SharedAccessSignature { get; set; }
        
        /// <summary>
        /// Get the entity path value from the connection string
        /// </summary>
        public string EntityPath { get; set; }

        /// <summary>
        /// OperationTimeout is applied in erroneous situations to notify the caller about the relevant <see cref="EventHubsException"/>
        /// </summary>
        public TimeSpan OperationTimeout { get; set; }

        /// <summary>
        /// Transport type for the client connection.
        /// Avaiable options are Amqp and AmqpWebSockets.
        /// Defaults to Amqp if not specified.
        /// </summary>
        public TransportType TransportType { get; set; }

        /// <summary>
        /// Creates a cloned object of the current <see cref="EventHubsConnectionStringBuilder"/>.
        /// </summary>
        /// <returns>A new <see cref="EventHubsConnectionStringBuilder"/></returns>
        public EventHubsConnectionStringBuilder Clone()
        {
            var clone = new EventHubsConnectionStringBuilder(this.ToString());
            clone.OperationTimeout = this.OperationTimeout;
            return clone;
        }

        /// <summary>
        /// Returns an interoperable connection string that can be used to connect to Event Hubs Namespace
        /// </summary>
        /// <returns>the connection string</returns>
        public override string ToString()
        {
            this.Validate();
            var connectionStringBuilder = new StringBuilder();
            if (this.Endpoint != null)
            {
                connectionStringBuilder.Append($"{EndpointConfigName}{KeyValueSeparator}{this.Endpoint}{KeyValuePairDelimiter}");
            }

            if (!string.IsNullOrWhiteSpace(this.EntityPath))
            {
                connectionStringBuilder.Append($"{EntityPathConfigName}{KeyValueSeparator}{this.EntityPath}{KeyValuePairDelimiter}");
            }

            if (!string.IsNullOrWhiteSpace(this.SasKeyName))
            {
                connectionStringBuilder.Append($"{SharedAccessKeyNameConfigName}{KeyValueSeparator}{this.SasKeyName}{KeyValuePairDelimiter}");
            }

            if (!string.IsNullOrWhiteSpace(this.SasKey))
            {
                connectionStringBuilder.Append($"{SharedAccessKeyConfigName}{KeyValueSeparator}{this.SasKey}{KeyValuePairDelimiter}");
            }

            if (!string.IsNullOrWhiteSpace(this.SharedAccessSignature))
            {
                connectionStringBuilder.Append($"{SharedAccessSignatureConfigName}{KeyValueSeparator}{this.SharedAccessSignature}{KeyValuePairDelimiter}");
            }

            if (this.OperationTimeout != ClientConstants.DefaultOperationTimeout)
            {
                connectionStringBuilder.Append($"{OperationTimeoutConfigName}{KeyValueSeparator}{this.OperationTimeout}{KeyValuePairDelimiter}");
            }

            if (this.TransportType != ClientConstants.DefaultTransportType)
            {
<<<<<<< HEAD
                connectionStringBuilder.Append($"{TransportTypeConfigName}{KeyValueSeparator}{TransportType}{KeyValuePairDelimiter}");
=======
                connectionStringBuilder.Append($"{TransportTypeConfigName}{KeyValueSeparator}{this.TransportType}{KeyValuePairDelimiter}");
>>>>>>> 232b86af
            }

            return connectionStringBuilder.ToString();
        }

        void Validate()
        {
            if (this.Endpoint == null)
            {
                throw Fx.Exception.ArgumentNullOrWhiteSpace(EndpointConfigName);
            }

            // if one supplied sharedAccessKeyName, they need to supply sharedAccesssecret, and vise versa
            // if SharedAccessSignature is specified, SasKey or SasKeyName should not be specified
            var hasSasKeyName = !string.IsNullOrWhiteSpace(this.SasKeyName);
            var hasSasKey = !string.IsNullOrWhiteSpace(this.SasKey);
            var hasSharedAccessSignature = !string.IsNullOrWhiteSpace(this.SharedAccessSignature);

            if (hasSharedAccessSignature)
            {
                if (hasSasKeyName)
                {
                    throw Fx.Exception.Argument(
                        string.Format("{0},{1}", SharedAccessSignatureConfigName, SharedAccessKeyNameConfigName),
                        Resources.SasTokenShouldBeAlone.FormatForUser(SharedAccessSignatureConfigName, SharedAccessKeyNameConfigName));
                }

                if (hasSasKey)
                {
                    throw Fx.Exception.Argument(
                        string.Format("{0},{1}", SharedAccessSignatureConfigName, SharedAccessKeyConfigName),
                        Resources.SasTokenShouldBeAlone.FormatForUser(SharedAccessSignatureConfigName, SharedAccessKeyConfigName));
                }
            }

            if (hasSasKeyName && !hasSasKey || !hasSasKeyName && hasSasKey)
            {
                throw Fx.Exception.Argument(
                    string.Format("{0},{1}", SharedAccessKeyNameConfigName, SharedAccessKeyConfigName),
                    Resources.ArgumentInvalidCombination.FormatForUser(SharedAccessKeyNameConfigName, SharedAccessKeyConfigName));
            }
        }

        void ParseConnectionString(string connectionString)
        {
            // First split based on ';'
            string[] keyValuePairs = connectionString.Split(new[] { KeyValuePairDelimiter }, StringSplitOptions.RemoveEmptyEntries);
            foreach (var keyValuePair in keyValuePairs)
            {
                // Now split based on the _first_ '='
                string[] keyAndValue = keyValuePair.Split(new[] { KeyValueSeparator }, 2);
                string key = keyAndValue[0];
                if (keyAndValue.Length != 2)
                {
                    throw Fx.Exception.Argument(nameof(connectionString), $"Value for the connection string parameter name '{key}' was not found.");
                }

                string value = keyAndValue[1];
                if (key.Equals(EndpointConfigName, StringComparison.OrdinalIgnoreCase))
                {
                    this.Endpoint = new Uri(value);
                }
                else if (key.Equals(EntityPathConfigName, StringComparison.OrdinalIgnoreCase))
                {
                    this.EntityPath = value;
                }
                else if (key.Equals(SharedAccessKeyNameConfigName, StringComparison.OrdinalIgnoreCase))
                {
                    this.SasKeyName = value;
                }
                else if (key.Equals(SharedAccessKeyConfigName, StringComparison.OrdinalIgnoreCase))
                {
                    this.SasKey = value;
                }
                else if (key.Equals(SharedAccessSignatureConfigName, StringComparison.OrdinalIgnoreCase))
                {
                    this.SharedAccessSignature = value;
                }
                else if (key.Equals(OperationTimeoutConfigName, StringComparison.OrdinalIgnoreCase))
                {
                    this.OperationTimeout = TimeSpan.Parse(value);
                }
                else if (key.Equals(TransportTypeConfigName, StringComparison.OrdinalIgnoreCase))
                {
                    this.TransportType = (TransportType)Enum.Parse(typeof(TransportType), value);
                }
                else
                {
                    throw Fx.Exception.Argument(nameof(connectionString), $"Illegal connection string parameter name '{key}'");
                }
            }
        }
    }
}<|MERGE_RESOLUTION|>--- conflicted
+++ resolved
@@ -258,11 +258,7 @@
 
             if (this.TransportType != ClientConstants.DefaultTransportType)
             {
-<<<<<<< HEAD
-                connectionStringBuilder.Append($"{TransportTypeConfigName}{KeyValueSeparator}{TransportType}{KeyValuePairDelimiter}");
-=======
                 connectionStringBuilder.Append($"{TransportTypeConfigName}{KeyValueSeparator}{this.TransportType}{KeyValuePairDelimiter}");
->>>>>>> 232b86af
             }
 
             return connectionStringBuilder.ToString();
