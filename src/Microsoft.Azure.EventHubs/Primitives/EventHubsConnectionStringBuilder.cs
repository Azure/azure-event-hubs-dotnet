--- conflicted
+++ resolved
@@ -9,15 +9,15 @@
     /// <summary>
     ///  Supported transport types
     /// </summary>
-    public enum TransportTypes
+    public enum TransportType
     {
         /// <summary>
-        /// Transport type AMQP
+        /// AMQP over the default TCP transport protocol
         /// </summary>
         Amqp,
 
         /// <summary>
-        /// Transport type AMQP over web sockets
+        /// AMQP over the Web Sockets transport protocol
         /// </summary>
         AmqpWebSockets
     }
@@ -50,19 +50,16 @@
         const char KeyValuePairDelimiter = ';';
 
         static readonly TimeSpan DefaultOperationTimeout = TimeSpan.FromMinutes(1);
+        static readonly TransportType DefaultTransportType = TransportType.Amqp;
         static readonly string EndpointScheme = "amqps";
         static readonly string EndpointConfigName = "Endpoint";
         static readonly string SharedAccessKeyNameConfigName = "SharedAccessKeyName";
         static readonly string SharedAccessKeyConfigName = "SharedAccessKey";
         static readonly string EntityPathConfigName = "EntityPath";
-<<<<<<< HEAD
         static readonly string OperationTimeoutConfigName = "OperationTimeout";
         static readonly string TransportTypeConfigName = "TransportType";
-=======
         static readonly string OperationTimeoutName = "OperationTimeout";
         static readonly string SharedAccessSignatureConfigName = "SharedAccessSignature";
-
->>>>>>> 51ca8ab0
 
         /// <summary>
         /// Build a connection string consumable by <see cref="EventHubClient.CreateFromConnectionString(string)"/>
@@ -94,35 +91,15 @@
             string sharedAccessKeyName,
             string sharedAccessKey,
             TimeSpan operationTimeout)
-        {
-            if (endpointAddress == null)
-            {
-                throw Fx.Exception.ArgumentNull(nameof(endpointAddress));
-            }
-            if (string.IsNullOrWhiteSpace(entityPath))
-            {
-                throw Fx.Exception.ArgumentNullOrWhiteSpace(nameof(entityPath));
-            }
+            : this(endpointAddress, entityPath, operationTimeout)
+        {
             if (string.IsNullOrWhiteSpace(sharedAccessKeyName) || string.IsNullOrWhiteSpace(sharedAccessKey))
             {
                 throw Fx.Exception.ArgumentNullOrWhiteSpace(string.IsNullOrWhiteSpace(sharedAccessKeyName) ? nameof(sharedAccessKeyName) : nameof(sharedAccessKey));
             }
 
-<<<<<<< HEAD
-            this.EntityPath = entityPath;
             this.SasKey = sharedAccessKey;
             this.SasKeyName = sharedAccessKeyName;
-            this.OperationTimeout = operationTimeout;
-
-            // Replace the scheme. We cannot really make sure that user passed an amps:// scheme to us.
-=======
-            // Replace the scheme. We cannot really make sure that user passed an amqps:// scheme to us.
->>>>>>> 51ca8ab0
-            var uriBuilder = new UriBuilder(endpointAddress.AbsoluteUri)
-            {
-                Scheme = EndpointScheme
-            };
-            this.Endpoint = uriBuilder.Uri;
         }
 
         /// <summary>
@@ -137,6 +114,20 @@
             string entityPath,
             string sharedAccessSignature,
             TimeSpan operationTimeout)
+            : this(endpointAddress, entityPath, operationTimeout)
+        {
+            if (string.IsNullOrWhiteSpace(SharedAccessSignature))
+            {
+                throw Fx.Exception.ArgumentNullOrWhiteSpace(nameof(sharedAccessSignature));
+            }
+
+            this.SharedAccessSignature = sharedAccessSignature;
+        }
+
+        EventHubsConnectionStringBuilder(
+            Uri endpointAddress,
+            string entityPath,
+            TimeSpan operationTimeout)
         {
             if (endpointAddress == null)
             {
@@ -145,10 +136,6 @@
             if (string.IsNullOrWhiteSpace(entityPath))
             {
                 throw Fx.Exception.ArgumentNullOrWhiteSpace(nameof(entityPath));
-            }
-            if (string.IsNullOrWhiteSpace(SharedAccessSignature))
-            {
-                throw Fx.Exception.ArgumentNullOrWhiteSpace(nameof(sharedAccessSignature));
             }
 
             // Replace the scheme. We cannot really make sure that user passed an amps:// scheme to us.
@@ -159,8 +146,8 @@
             this.Endpoint = uriBuilder.Uri;
 
             this.EntityPath = entityPath;
-            this.SharedAccessSignature = sharedAccessSignature;
             this.OperationTimeout = operationTimeout;
+            this.TransportType = DefaultTransportType;
         }
 
         /// <summary>
@@ -177,6 +164,7 @@
 
             // Assign default values.
             this.OperationTimeout = DefaultOperationTimeout;
+            this.TransportType = TransportType.Amqp;
 
             // Parse the connection string now and override default values if any provided.
             this.ParseConnectionString(connectionString);
@@ -219,7 +207,7 @@
         /// Avaiable options are Amqp and AmqpWebSockets.
         /// Defaults to Amqp if not specified.
         /// </summary>
-        public TransportTypes? TransportType { get; set; }
+        public TransportType TransportType { get; set; }
 
         /// <summary>
         /// Creates a cloned object of the current <see cref="EventHubsConnectionStringBuilder"/>.
@@ -270,7 +258,7 @@
                 connectionStringBuilder.Append($"{OperationTimeoutConfigName}{KeyValueSeparator}{this.OperationTimeout}{KeyValuePairDelimiter}");
             }
 
-            if (this.TransportType != null)
+            if (this.TransportType != DefaultTransportType)
             {
                 connectionStringBuilder.Append($"{TransportTypeConfigName}{KeyValueSeparator}{TransportType}{KeyValuePairDelimiter}");
             }
@@ -347,21 +335,17 @@
                 {
                     this.SasKey = value;
                 }
-<<<<<<< HEAD
-                else if (key.Equals(OperationTimeoutConfigName, StringComparison.OrdinalIgnoreCase))
-=======
                 else if (key.Equals(SharedAccessSignatureConfigName, StringComparison.OrdinalIgnoreCase))
                 {
                     this.SharedAccessSignature = value;
                 }
                 else if (key.Equals(OperationTimeoutName, StringComparison.OrdinalIgnoreCase))
->>>>>>> 51ca8ab0
                 {
                     this.OperationTimeout = TimeSpan.Parse(value);
                 }
                 else if (key.Equals(TransportTypeConfigName, StringComparison.OrdinalIgnoreCase))
                 {
-                    this.TransportType = (TransportTypes)Enum.Parse(typeof(TransportTypes), value);
+                    this.TransportType = (TransportType)Enum.Parse(typeof(TransportType), value);
                 }
                 else
                 {
