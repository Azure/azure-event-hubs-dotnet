﻿// Copyright (c) Microsoft. All rights reserved.
// Licensed under the MIT license. See LICENSE file in the project root for full license information.

namespace Microsoft.Azure.EventHubs
{
    using System;

    static class ClientConstants
    {
        public const int TimerToleranceInSeconds = 5;
        public const int ServerBusyBaseSleepTimeInSecs = 4;
<<<<<<< HEAD

        // Message property names
        public const string EnqueuedTimeUtcName = "x-opt-enqueued-time";
        public const string SequenceNumberName = "x-opt-sequence-number";
        public const string OffsetName = "x-opt-offset";
        public const string PublisherName = "x-opt-publisher";
        public const string PartitionKeyName = "x-opt-partition-key";
=======
        public const int MaxReceiverIdentifierLength = 64;

        public const string SasTokenType = "servicebus.windows.net:sastoken";
        public const string JsonWebTokenType = "jwt";
        public const string AadEventHubsAudience = "https://eventhubs.azure.net/";

        public static TimeSpan DefaultOperationTimeout = TimeSpan.FromMinutes(1);
        public static TransportType DefaultTransportType = TransportType.Amqp;
>>>>>>> 10a4b9dc
    }
}<|MERGE_RESOLUTION|>--- conflicted
+++ resolved
@@ -9,7 +9,6 @@
     {
         public const int TimerToleranceInSeconds = 5;
         public const int ServerBusyBaseSleepTimeInSecs = 4;
-<<<<<<< HEAD
 
         // Message property names
         public const string EnqueuedTimeUtcName = "x-opt-enqueued-time";
@@ -17,7 +16,6 @@
         public const string OffsetName = "x-opt-offset";
         public const string PublisherName = "x-opt-publisher";
         public const string PartitionKeyName = "x-opt-partition-key";
-=======
         public const int MaxReceiverIdentifierLength = 64;
 
         public const string SasTokenType = "servicebus.windows.net:sastoken";
@@ -26,6 +24,5 @@
 
         public static TimeSpan DefaultOperationTimeout = TimeSpan.FromMinutes(1);
         public static TransportType DefaultTransportType = TransportType.Amqp;
->>>>>>> 10a4b9dc
     }
 }