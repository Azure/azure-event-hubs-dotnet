--- conflicted
+++ resolved
@@ -119,25 +119,13 @@
             try
             {
                 var timeoutHelper = new TimeoutHelper(this.ConnectionStringBuilder.OperationTimeout);
-<<<<<<< HEAD
                 SecurityToken token = await this.TokenProvider.GetTokenAsync(
                     this.ConnectionStringBuilder.Endpoint.AbsoluteUri, 
                     ClaimConstants.Manage, timeoutHelper.RemainingTime());
-=======
-                string serviceClientAddress = AmqpClientConstants.ManagementAddress;
-
-                string entityType = AmqpClientConstants.ManagementEventHubEntityTypeValue;
-                SecurityToken token = await this.TokenProvider.GetTokenAsync(this.ConnectionStringBuilder.Endpoint.AbsoluteUri, ClaimConstants.Manage, timeoutHelper.RemainingTime()).ConfigureAwait(false);
->>>>>>> 0063526b
 
                 string serviceClientAddress = AmqpClientConstants.ManagementAddress;
                 var serviceClient = this.GetManagementServiceClient(serviceClientAddress);
-<<<<<<< HEAD
-                var eventHubRuntimeInformation = await serviceClient.GetRuntimeInformationAsync(token.TokenValue.ToString());
-=======
-                var eventHubRuntimeInformation = await serviceClient.Channel.GetRuntimeInfoAsync<EventHubRuntimeInformation>(
-                    entityType, this.ConnectionStringBuilder.EntityPath, null, token.TokenValue.ToString(), this.ConnectionStringBuilder.OperationTimeout).ConfigureAwait(false);
->>>>>>> 0063526b
+                var eventHubRuntimeInformation = await serviceClient.GetRuntimeInformationAsync(token.TokenValue.ToString()).ConfigureAwait(false);
 
                 return eventHubRuntimeInformation;
             }
