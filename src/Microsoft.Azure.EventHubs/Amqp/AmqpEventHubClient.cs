﻿// Copyright (c) Microsoft. All rights reserved.
// Licensed under the MIT license. See LICENSE file in the project root for full license information.

namespace Microsoft.Azure.EventHubs.Amqp
{
    using System;
<<<<<<< HEAD
    using System.Linq;
=======
    using System.Net;
>>>>>>> 232b86af
    using System.Threading.Tasks;
    using Microsoft.Azure.Amqp.Sasl;
    using Microsoft.Azure.Amqp;
    using Microsoft.Azure.Amqp.Transport;
    using Microsoft.Azure.EventHubs.Amqp.Management;

    sealed class AmqpEventHubClient : EventHubClient
    {
        const string CbsSaslMechanismName = "MSSBCBS";
        AmqpServiceClient managementServiceClient; // serviceClient that handles management calls

        public AmqpEventHubClient(EventHubsConnectionStringBuilder csb)
            : base(csb)
        {
            this.ContainerId = Guid.NewGuid().ToString("N");
            this.AmqpVersion = new Version(1, 0, 0, 0);
            this.MaxFrameSize = AmqpConstants.DefaultMaxFrameSize;

            if (!string.IsNullOrWhiteSpace(csb.SharedAccessSignature))
            {
                this.InternalTokenProvider = TokenProvider.CreateSharedAccessSignatureTokenProvider(csb.SharedAccessSignature);
            }
            else
            {
                this.InternalTokenProvider = TokenProvider.CreateSharedAccessSignatureTokenProvider(csb.SasKeyName, csb.SasKey);
            }

            this.CbsTokenProvider = new TokenProviderAdapter(this);
            this.ConnectionManager = new FaultTolerantAmqpObject<AmqpConnection>(this.CreateConnectionAsync, this.CloseConnection);
        }

        public AmqpEventHubClient(
            Uri endpointAddress, 
            string entityPath, 
            ITokenProvider tokenProvider, 
<<<<<<< HEAD
            TimeSpan operationTimeout, 
            TransportType transportType)
=======
            TimeSpan operationTimeout,
            EventHubs.TransportType transportType)
>>>>>>> 232b86af
            : base(new EventHubsConnectionStringBuilder(endpointAddress, entityPath, operationTimeout, transportType))
        {
            this.ContainerId = Guid.NewGuid().ToString("N");
            this.AmqpVersion = new Version(1, 0, 0, 0);
            this.MaxFrameSize = AmqpConstants.DefaultMaxFrameSize;
            this.InternalTokenProvider = tokenProvider;
            this.CbsTokenProvider = new TokenProviderAdapter(this);
            this.ConnectionManager = new FaultTolerantAmqpObject<AmqpConnection>(this.CreateConnectionAsync, this.CloseConnection);
        }

        internal ICbsTokenProvider CbsTokenProvider { get; }

        internal FaultTolerantAmqpObject<AmqpConnection> ConnectionManager { get; }

        internal string ContainerId { get; }

        Version AmqpVersion { get; }

        uint MaxFrameSize { get; }

        internal ITokenProvider InternalTokenProvider { get; }

        internal override EventDataSender OnCreateEventSender(string partitionId)
        {
            return new AmqpEventDataSender(this, partitionId);
        }

        protected override PartitionReceiver OnCreateReceiver(
            string consumerGroupName, string partitionId, EventPosition eventPosition, long? epoch, ReceiverOptions receiverOptions)
        {
            return new AmqpPartitionReceiver(
                this, consumerGroupName, partitionId, eventPosition, epoch, receiverOptions);
        }

        protected override Task OnCloseAsync()
        {
            // Closing the Connection will also close all Links associated with it.
            return this.ConnectionManager.CloseAsync();
        }

        protected override async Task<EventHubRuntimeInformation> OnGetRuntimeInformationAsync()
        {
            var serviceClient = this.GetManagementServiceClient();
            var eventHubRuntimeInformation = await serviceClient.GetRuntimeInformationAsync().ConfigureAwait(false);

            return eventHubRuntimeInformation;
        }

        protected override async Task<EventHubPartitionRuntimeInformation> OnGetPartitionRuntimeInformationAsync(string partitionId)
        {
            var serviceClient = this.GetManagementServiceClient();
            var eventHubPartitionRuntimeInformation = await serviceClient.
                GetPartitionRuntimeInformationAsync(partitionId).ConfigureAwait(false);

            return eventHubPartitionRuntimeInformation;
        }

        internal AmqpServiceClient GetManagementServiceClient()
        {
            if (this.managementServiceClient == null)
            {
                lock (ThisLock)
                {
                    if (this.managementServiceClient == null)
                    {
                        this.managementServiceClient = new AmqpServiceClient(this, AmqpClientConstants.ManagementAddress);
                    }

                    Fx.Assert(string.Equals(this.managementServiceClient.Address, AmqpClientConstants.ManagementAddress, StringComparison.OrdinalIgnoreCase),
                        "The address should match the address of managementServiceClient");
                }
            }

            return this.managementServiceClient;
        }

        internal static AmqpSettings CreateAmqpSettings(
            Version amqpVersion,
            bool useSslStreamSecurity,
            bool hasTokenProvider,
            string sslHostName = null,
            bool useWebSockets = false,
            bool sslStreamUpgrade = false,
            System.Net.NetworkCredential networkCredential = null,
            bool forceTokenProvider = true)
        {
            var settings = new AmqpSettings();
            if (useSslStreamSecurity && !useWebSockets && sslStreamUpgrade)
            {
                var tlsSettings = new TlsTransportSettings
                {
                    TargetHost = sslHostName
                };

                var tlsProvider = new TlsTransportProvider(tlsSettings);
                tlsProvider.Versions.Add(new AmqpVersion(amqpVersion));
                settings.TransportProviders.Add(tlsProvider);
            }

            if (hasTokenProvider || networkCredential != null)
            {
                var saslProvider = new SaslTransportProvider();
                saslProvider.Versions.Add(new AmqpVersion(amqpVersion));
                settings.TransportProviders.Add(saslProvider);

                if (forceTokenProvider)
                {
                    saslProvider.AddHandler(new SaslAnonymousHandler(CbsSaslMechanismName));
                }
                else if (networkCredential != null)
                {
                    var plainHandler = new SaslPlainHandler
                    {
                        AuthenticationIdentity = networkCredential.UserName,
                        Password = networkCredential.Password
                    };
                    saslProvider.AddHandler(plainHandler);
                }
                else
                {
                    // old client behavior: keep it for validation only
                    saslProvider.AddHandler(new SaslExternalHandler());
                }
            }

            var amqpProvider = new AmqpTransportProvider();
            amqpProvider.Versions.Add(new AmqpVersion(amqpVersion));
            settings.TransportProviders.Add(amqpProvider);

            return settings;
        }

        static TransportSettings CreateTcpTlsTransportSettings(string hostName, int port)
        {
            TcpTransportSettings tcpSettings = new TcpTransportSettings
            {
                Host = hostName,
                Port = port < 0 ? AmqpConstants.DefaultSecurePort : port,
                ReceiveBufferSize = AmqpConstants.TransportBufferSize,
                SendBufferSize = AmqpConstants.TransportBufferSize
            };

            TlsTransportSettings tlsSettings = new TlsTransportSettings(tcpSettings)
            {
                TargetHost = hostName,
            };
<<<<<<< HEAD

            return tlsSettings;
        }

        static TransportSettings CreateWebSocketsTransportSettings(string hostName)
        {
            var uriBuilder = new UriBuilder(hostName)
            {
                Path = AmqpClientConstants.WebSocketsPathSuffix,
                Scheme = AmqpClientConstants.UriSchemeWss,
                Port = -1 // Port will be assigned on transport listener.
            };
            var ts = new WebSocketTransportSettings()
            {
                Uri = uriBuilder.Uri
            };

=======

            return tlsSettings;
        }

        static TransportSettings CreateWebSocketsTransportSettings(string hostName, IWebProxy webProxy)
        {
            var uriBuilder = new UriBuilder(hostName)
            {
                Path = AmqpClientConstants.WebSocketsPathSuffix,
                Scheme = AmqpClientConstants.UriSchemeWss,
                Port = -1 // Port will be assigned on transport listener.
            };
            var ts = new WebSocketTransportSettings()
            {
                Uri = uriBuilder.Uri
            };

            // Proxy Uri provided?
            if(webProxy != null)
            {
                ts.Proxy = webProxy;
            }

>>>>>>> 232b86af
            return ts;
        }

        static AmqpConnectionSettings CreateAmqpConnectionSettings(uint maxFrameSize, string containerId, string hostName)
        {
            var connectionSettings = new AmqpConnectionSettings
            {
                MaxFrameSize = maxFrameSize,
                ContainerId = containerId,
                HostName = hostName
            };

            ClientInfo.Add(connectionSettings);
            return connectionSettings;
        }

        async Task<AmqpConnection> CreateConnectionAsync(TimeSpan timeout)
        {
            string hostName = this.ConnectionStringBuilder.Endpoint.Host;
            int port = this.ConnectionStringBuilder.Endpoint.Port;
            bool useWebSockets = this.ConnectionStringBuilder.TransportType == Microsoft.Azure.EventHubs.TransportType.AmqpWebSockets;

            var timeoutHelper = new TimeoutHelper(timeout);
            var amqpSettings = CreateAmqpSettings(
                amqpVersion: this.AmqpVersion,
                useSslStreamSecurity: true,
                hasTokenProvider: true,
                useWebSockets: useWebSockets);

            TransportSettings tpSettings = null;
            if (useWebSockets)
            {
<<<<<<< HEAD
                tpSettings = CreateWebSocketsTransportSettings(hostName);
=======
                tpSettings = CreateWebSocketsTransportSettings(hostName, this.WebProxy);
>>>>>>> 232b86af
            }
            else
            {
                tpSettings = CreateTcpTlsTransportSettings(hostName, port);
            }

            var initiator = new AmqpTransportInitiator(amqpSettings, tpSettings);
            var transport = await initiator.ConnectTaskAsync(timeoutHelper.RemainingTime()).ConfigureAwait(false);

            var connectionSettings = CreateAmqpConnectionSettings(this.MaxFrameSize, this.ContainerId, hostName);
            var connection = new AmqpConnection(transport, amqpSettings, connectionSettings);
            await connection.OpenAsync(timeoutHelper.RemainingTime()).ConfigureAwait(false);

            // Always create the CBS Link + Session
            var cbsLink = new AmqpCbsLink(connection);
            if (connection.Extensions.Find<AmqpCbsLink>() == null)
            {
                connection.Extensions.Add(cbsLink);
            }

            return connection;
        }

        void CloseConnection(AmqpConnection connection)
        {
            connection.SafeClose();
        }

        /// <summary>
        /// Provides an adapter from TokenProvider to ICbsTokenProvider for AMQP CBS usage.
        /// </summary>
        sealed class TokenProviderAdapter : ICbsTokenProvider
        {
            readonly AmqpEventHubClient eventHubClient;

            public TokenProviderAdapter(AmqpEventHubClient eventHubClient)
            {
                Fx.Assert(eventHubClient != null, "tokenProvider cannot be null");
                this.eventHubClient = eventHubClient;
            }

            public async Task<CbsToken> GetTokenAsync(Uri namespaceAddress, string appliesTo, string[] requiredClaims)
            {
                var timeout = this.eventHubClient.ConnectionStringBuilder.OperationTimeout;
                var token = await this.eventHubClient.InternalTokenProvider.GetTokenAsync(appliesTo, timeout).ConfigureAwait(false);
                return new CbsToken(token.TokenValue, token.TokenType, token.ExpiresAtUtc);
            }
        }
    }
}<|MERGE_RESOLUTION|>--- conflicted
+++ resolved
@@ -4,11 +4,7 @@
 namespace Microsoft.Azure.EventHubs.Amqp
 {
     using System;
-<<<<<<< HEAD
-    using System.Linq;
-=======
     using System.Net;
->>>>>>> 232b86af
     using System.Threading.Tasks;
     using Microsoft.Azure.Amqp.Sasl;
     using Microsoft.Azure.Amqp;
@@ -44,13 +40,8 @@
             Uri endpointAddress, 
             string entityPath, 
             ITokenProvider tokenProvider, 
-<<<<<<< HEAD
-            TimeSpan operationTimeout, 
-            TransportType transportType)
-=======
             TimeSpan operationTimeout,
             EventHubs.TransportType transportType)
->>>>>>> 232b86af
             : base(new EventHubsConnectionStringBuilder(endpointAddress, entityPath, operationTimeout, transportType))
         {
             this.ContainerId = Guid.NewGuid().ToString("N");
@@ -134,7 +125,7 @@
             string sslHostName = null,
             bool useWebSockets = false,
             bool sslStreamUpgrade = false,
-            System.Net.NetworkCredential networkCredential = null,
+            NetworkCredential networkCredential = null,
             bool forceTokenProvider = true)
         {
             var settings = new AmqpSettings();
@@ -197,12 +188,11 @@
             {
                 TargetHost = hostName,
             };
-<<<<<<< HEAD
 
             return tlsSettings;
         }
 
-        static TransportSettings CreateWebSocketsTransportSettings(string hostName)
+        static TransportSettings CreateWebSocketsTransportSettings(string hostName, IWebProxy webProxy)
         {
             var uriBuilder = new UriBuilder(hostName)
             {
@@ -215,31 +205,12 @@
                 Uri = uriBuilder.Uri
             };
 
-=======
-
-            return tlsSettings;
-        }
-
-        static TransportSettings CreateWebSocketsTransportSettings(string hostName, IWebProxy webProxy)
-        {
-            var uriBuilder = new UriBuilder(hostName)
-            {
-                Path = AmqpClientConstants.WebSocketsPathSuffix,
-                Scheme = AmqpClientConstants.UriSchemeWss,
-                Port = -1 // Port will be assigned on transport listener.
-            };
-            var ts = new WebSocketTransportSettings()
-            {
-                Uri = uriBuilder.Uri
-            };
-
             // Proxy Uri provided?
             if(webProxy != null)
             {
                 ts.Proxy = webProxy;
             }
 
->>>>>>> 232b86af
             return ts;
         }
 
@@ -272,11 +243,7 @@
             TransportSettings tpSettings = null;
             if (useWebSockets)
             {
-<<<<<<< HEAD
-                tpSettings = CreateWebSocketsTransportSettings(hostName);
-=======
                 tpSettings = CreateWebSocketsTransportSettings(hostName, this.WebProxy);
->>>>>>> 232b86af
             }
             else
             {
