--- conflicted
+++ resolved
@@ -148,7 +148,6 @@
             }
         }
 
-<<<<<<< HEAD
         static void UpdateAmqpMessagePartitionKey(AmqpMessage message, string partitionKey)
         {
             if (partitionKey != null)
@@ -157,8 +156,6 @@
             }
         }
 
-=======
->>>>>>> 449f47aa
         static void UpdateEventDataHeaderAndProperties(AmqpMessage amqpMessage, EventData data)
         {
             SectionFlag sections = amqpMessage.Sections;
