﻿// Copyright (c) Microsoft. All rights reserved.
// Licensed under the MIT license. See LICENSE file in the project root for full license information.

namespace Microsoft.Azure.EventHubs.Amqp
{
    using System;
    using System.Collections.Generic;
    using System.Globalization;
    using System.Threading;
    using System.Threading.Tasks;
    using Microsoft.Azure.Amqp;
    using Microsoft.Azure.Amqp.Encoding;
    using Microsoft.Azure.Amqp.Framing;

    class AmqpPartitionReceiver : PartitionReceiver
    {
        readonly object receivePumpLock;
        readonly ActiveClientLinkManager clientLinkManager;
        IPartitionReceiveHandler receiveHandler;
        CancellationTokenSource receivePumpCancellationSource;
        Task receivePumpTask;

        public AmqpPartitionReceiver(
            AmqpEventHubClient eventHubClient,
            string consumerGroupName,
            string partitionId,
            EventPosition eventPosition,
            long? epoch,
            ReceiverOptions receiverOptions)
            : base(eventHubClient, consumerGroupName, partitionId, eventPosition, epoch, receiverOptions)
        {
            string entityPath = eventHubClient.ConnectionStringBuilder.EntityPath;
            this.Path = $"{entityPath}/ConsumerGroups/{consumerGroupName}/Partitions/{partitionId}";
            this.ReceiveLinkManager = new FaultTolerantAmqpObject<ReceivingAmqpLink>(this.CreateLinkAsync, this.CloseSession);
            this.receivePumpLock = new object();
            this.clientLinkManager = new ActiveClientLinkManager((AmqpEventHubClient)this.EventHubClient);
        }

        string Path { get; }

        FaultTolerantAmqpObject<ReceivingAmqpLink> ReceiveLinkManager { get; }

        protected async override Task OnCloseAsync()
        {
            // Close any ReceiveHandler (this is safe if there is none) and the ReceiveLinkManager in parallel.
            await this.ReceiveHandlerClose();
            this.clientLinkManager.Close();
            await this.ReceiveLinkManager.CloseAsync();
        }

        protected override async Task<IList<EventData>> OnReceiveAsync(int maxMessageCount, TimeSpan waitTime)
        {
            bool shouldRetry;
            int retryCount = 0;

            var timeoutHelper = new TimeoutHelper(waitTime, true);

            do
            {
                shouldRetry = false;

                try
                {
                    try
                    {
                        // Always use default timeout for AMQP sesssion.
                        ReceivingAmqpLink receiveLink =
                            await this.ReceiveLinkManager.GetOrCreateAsync(
                                TimeSpan.FromSeconds(AmqpClientConstants.AmqpSessionTimeoutInSeconds)).ConfigureAwait(false);

                        IEnumerable<AmqpMessage> amqpMessages = null;
                        bool hasMessages = await Task.Factory.FromAsync(
                            (c, s) => receiveLink.BeginReceiveMessages(maxMessageCount, timeoutHelper.RemainingTime(), c, s),
                            a => receiveLink.EndReceiveMessages(a, out amqpMessages),
                            this).ConfigureAwait(false);

                        if (receiveLink.TerminalException != null)
                        {
                            throw receiveLink.TerminalException;
                        }

<<<<<<< HEAD
                        this.RetryPolicy.ResetRetryCount(this.ClientId);

=======
>>>>>>> 96ac8021
                        if (hasMessages && amqpMessages != null)
                        {
                            IList<EventData> eventDatas = null;
                            foreach (var amqpMessage in amqpMessages)
                            {
                                if (eventDatas == null)
                                {
                                    eventDatas = new List<EventData>();
                                }

                                receiveLink.DisposeDelivery(amqpMessage, true, AmqpConstants.AcceptedOutcome);
                                eventDatas.Add(AmqpMessageConverter.AmqpMessageToEventData(amqpMessage));
                            }

                            return eventDatas;
                        }
                    }
                    catch (AmqpException amqpException)
                    {
                        throw AmqpExceptionHelper.ToMessagingContract(amqpException.Error);
                    }
                }
                catch (Exception ex)
                {
                    // Evaluate retry condition?
<<<<<<< HEAD
                    this.RetryPolicy.IncrementRetryCount(this.ClientId);
                    TimeSpan? retryInterval = this.RetryPolicy.GetNextRetryInterval(this.ClientId, ex, timeoutHelper.RemainingTime());
                    if (retryInterval != null)
=======
                    TimeSpan? retryInterval = this.RetryPolicy.GetNextRetryInterval(ex, timeoutHelper.RemainingTime(), ++retryCount);
                    if (retryInterval != null && !this.EventHubClient.CloseCalled)
>>>>>>> 96ac8021
                    {
                        await Task.Delay(retryInterval.Value).ConfigureAwait(false);
                        shouldRetry = true;
                    }
                    else
                    {
                        // Handle System.TimeoutException explicitly.
                        // We don't really want to to throw TimeoutException on this call.
                        if (ex is TimeoutException)
                        {
                            break;
                        }

                        throw;
                    }
                }
            } while (shouldRetry);

            // No messages to deliver.
            return null;
        }

        protected override void OnSetReceiveHandler(IPartitionReceiveHandler newReceiveHandler, bool invokeWhenNoEvents)
        {
            lock (this.receivePumpLock)
            {
                if (newReceiveHandler != null)
                {
                    if (this.receiveHandler != null)
                    {
                        // Notify existing handler first (but don't wait).
                        Task.Run(() =>
                            this.receiveHandler.ProcessErrorAsync(new OperationCanceledException("New handler has registered for this receiver.")))
                            .ContinueWith(t =>
                                t.Exception.Handle(ex =>
                                {
                                    // We omit any failures from ProcessErrorAsync
                                    return true;
                                }), TaskContinuationOptions.OnlyOnFaulted);
                    }

                    this.receiveHandler = newReceiveHandler;

                    // We have a new receiveHandler, ensure pump is running.
                    if (this.receivePumpTask == null)
                    {
                        this.receivePumpCancellationSource = new CancellationTokenSource();
                        this.receivePumpTask = this.ReceivePumpAsync(this.receivePumpCancellationSource.Token, invokeWhenNoEvents);
                    }
                }
                else
                {
                    // newReceiveHandler == null, so this is an unregister call, ensure pump is shut down.
                    if (this.receivePumpTask != null)
                    {
<<<<<<< HEAD
=======
                        // Do not wait as could block and would still match the previous behavior
>>>>>>> 96ac8021
                        this.ReceiveHandlerClose();
                    }

                    this.receiveHandler = null;
                }
            }
        }

        async Task<ReceivingAmqpLink> CreateLinkAsync(TimeSpan timeout)
        {
            var amqpEventHubClient = ((AmqpEventHubClient)this.EventHubClient);

            var timeoutHelper = new TimeoutHelper(timeout);
            AmqpConnection connection = await amqpEventHubClient.ConnectionManager.GetOrCreateAsync(timeoutHelper.RemainingTime()).ConfigureAwait(false);

            // Authenticate over CBS
            var cbsLink = connection.Extensions.Find<AmqpCbsLink>();

            ICbsTokenProvider cbsTokenProvider = amqpEventHubClient.CbsTokenProvider;
            Uri address = new Uri(amqpEventHubClient.ConnectionStringBuilder.Endpoint, this.Path);
            string audience = address.AbsoluteUri;
            string resource = address.AbsoluteUri;
            var expiresAt = await cbsLink.SendTokenAsync(cbsTokenProvider, address, audience, resource, new[] { ClaimConstants.Listen }, timeoutHelper.RemainingTime()).ConfigureAwait(false);

            AmqpSession session = null;
            try
            {
                // Create our Session
                var sessionSettings = new AmqpSessionSettings { Properties = new Fields() };
                session = connection.CreateSession(sessionSettings);
                await session.OpenAsync(timeoutHelper.RemainingTime()).ConfigureAwait(false);

                FilterSet filterMap = null;
                var filters = this.CreateFilters();
                if (filters != null && filters.Count > 0)
                {
                    filterMap = new FilterSet();
                    foreach (var filter in filters)
                    {
                        filterMap.Add(filter.DescriptorName, filter);
                    }
                }

                // Create our Link
                var linkSettings = new AmqpLinkSettings();
                linkSettings.Role = true;
                linkSettings.TotalLinkCredit = (uint)this.PrefetchCount;
                linkSettings.AutoSendFlow = this.PrefetchCount > 0;
                linkSettings.AddProperty(AmqpClientConstants.EntityTypeName, (int)MessagingEntityType.ConsumerGroup);
                linkSettings.Source = new Source { Address = address.AbsolutePath, FilterSet = filterMap };
                linkSettings.Target = new Target { Address = this.ClientId };
                linkSettings.SettleType = SettleMode.SettleOnSend;

                // Receiver metrics enabled?
                if (this.ReceiverRuntimeMetricEnabled)
                {
                    linkSettings.DesiredCapabilities = new Multiple<AmqpSymbol>(new List<AmqpSymbol>
                        {
                            AmqpClientConstants.EnableReceiverRuntimeMetricName
                        });
                }

                if (this.Epoch.HasValue)
                {
                    linkSettings.AddProperty(AmqpClientConstants.AttachEpoch, this.Epoch.Value);
                }

                if (!string.IsNullOrWhiteSpace(this.Identifier))
                {
                    linkSettings.AddProperty(AmqpClientConstants.ReceiverIdentifierName, this.Identifier);
                }

                var link = new ReceivingAmqpLink(linkSettings);
                linkSettings.LinkName = $"{amqpEventHubClient.ContainerId};{connection.Identifier}:{session.Identifier}:{link.Identifier}";
                link.AttachTo(session);

                await link.OpenAsync(timeoutHelper.RemainingTime()).ConfigureAwait(false);
                var activeClientLink = new ActiveClientLink(
                    link,
                    audience, // audience
                    this.EventHubClient.ConnectionStringBuilder.Endpoint.AbsoluteUri, // endpointUri
                    new[] { ClaimConstants.Listen },
                    true,
                    expiresAt);

                this.clientLinkManager.SetActiveLink(activeClientLink);

                return link;
            }
            catch
            {
                // Cleanup any session (and thus link) in case of exception.
                session?.Abort();
                throw;
            }
        }

        void CloseSession(ReceivingAmqpLink link)
        {
            link.Session.SafeClose();
        }

        IList<AmqpDescribed> CreateFilters()
        {
            List<AmqpDescribed> filterMap = null;

            if (this.EventPosition != null)
            {
                filterMap = new List<AmqpDescribed>();
                filterMap.Add(new AmqpSelectorFilter(this.EventPosition.GetExpression()));
            }

            return filterMap;
        }

        async Task ReceivePumpAsync(CancellationToken cancellationToken, bool invokeWhenNoEvents)
        {
            try
            {
                // Loop until pump is shutdown or an error is hit.
                while (!cancellationToken.IsCancellationRequested)
                {
                    IEnumerable<EventData> receivedEvents;

                    try
                    {
                        int batchSize;

                        lock (this.receivePumpLock)
                        {
                            if (this.receiveHandler == null)
                            {
                                // Pump has been shutdown, nothing more to do.
                                return;
                            }

                            batchSize = receiveHandler.MaxBatchSize > 0 ? receiveHandler.MaxBatchSize : ClientConstants.ReceiveHandlerDefaultBatchSize;
                        }

                        receivedEvents = await this.ReceiveAsync(batchSize).ConfigureAwait(false);
                    }
                    catch (Exception e)
                    {
                        EventHubsEventSource.Log.ReceiveHandlerExitingWithError(this.ClientId, this.PartitionId, e.Message);
                        await this.ReceiveHandlerProcessErrorAsync(e).ConfigureAwait(false);

                        // Avoid tight loop if Receieve call keeps faling.
                        await Task.Delay(100).ConfigureAwait(false);

                        continue;
                    }

                    if (invokeWhenNoEvents || receivedEvents != null)
                    {
                        try
                        {
                            await this.ReceiveHandlerProcessEventsAsync(receivedEvents).ConfigureAwait(false);
                        }
                        catch (Exception userCodeError)
                        {
                            EventHubsEventSource.Log.ReceiveHandlerExitingWithError(this.ClientId, this.PartitionId, userCodeError.Message);
                            await this.ReceiveHandlerProcessErrorAsync(userCodeError).ConfigureAwait(false);
                        }
                    }
                }
            }
            catch (Exception ex)
            {
                // This should never throw
                EventHubsEventSource.Log.ReceiveHandlerExitingWithError(this.ClientId, this.PartitionId, ex.Message);
                Environment.FailFast(ex.ToString());
            }
        }

        // Encapsulates taking the receivePumpLock, checking this.receiveHandler for null,
        // calls this.receiveHandler.CloseAsync (starting this operation inside the receivePumpLock).
        Task ReceiveHandlerClose()
        {
            Task task = null;

            lock (this.receivePumpLock)
            {
                if (this.receiveHandler != null)
                {
                    if (this.receivePumpTask != null)
                    {
                        task = this.receivePumpTask;
                        this.receivePumpCancellationSource.Cancel();
                        this.receivePumpCancellationSource.Dispose();
                        this.receivePumpCancellationSource = null;
                        this.receivePumpTask = null;
                    }

                    this.receiveHandler = null;
                }
            }

            return task ?? Task.CompletedTask;
        }

        // Encapsulates taking the receivePumpLock, checking this.receiveHandler for null,
        // calls this.receiveHandler.ProcessErrorAsync (starting this operation inside the receivePumpLock).
        Task ReceiveHandlerProcessErrorAsync(Exception error)
        {
            Task processErrorTask = null;
            lock (this.receivePumpLock)
            {
                if (this.receiveHandler != null)
                {
                    processErrorTask = this.receiveHandler.ProcessErrorAsync(error);
                }
            }

            return processErrorTask ?? Task.FromResult(0);
        }

        // Encapsulates taking the receivePumpLock, checking this.receiveHandler for null,
        // calls this.receiveHandler.ProcessErrorAsync (starting this operation inside the receivePumpLock).
        Task ReceiveHandlerProcessEventsAsync(IEnumerable<EventData> eventDatas)
        {
            Task processEventsTask = null;

            lock (this.receivePumpLock)
            {
                if (this.receiveHandler != null)
                {
                    processEventsTask = this.receiveHandler.ProcessEventsAsync(eventDatas);
                }
            }

            return processEventsTask ?? Task.FromResult(0);
        }
    }
}<|MERGE_RESOLUTION|>--- conflicted
+++ resolved
@@ -79,11 +79,6 @@
                             throw receiveLink.TerminalException;
                         }
 
-<<<<<<< HEAD
-                        this.RetryPolicy.ResetRetryCount(this.ClientId);
-
-=======
->>>>>>> 96ac8021
                         if (hasMessages && amqpMessages != null)
                         {
                             IList<EventData> eventDatas = null;
@@ -109,14 +104,8 @@
                 catch (Exception ex)
                 {
                     // Evaluate retry condition?
-<<<<<<< HEAD
-                    this.RetryPolicy.IncrementRetryCount(this.ClientId);
-                    TimeSpan? retryInterval = this.RetryPolicy.GetNextRetryInterval(this.ClientId, ex, timeoutHelper.RemainingTime());
-                    if (retryInterval != null)
-=======
                     TimeSpan? retryInterval = this.RetryPolicy.GetNextRetryInterval(ex, timeoutHelper.RemainingTime(), ++retryCount);
                     if (retryInterval != null && !this.EventHubClient.CloseCalled)
->>>>>>> 96ac8021
                     {
                         await Task.Delay(retryInterval.Value).ConfigureAwait(false);
                         shouldRetry = true;
@@ -172,10 +161,7 @@
                     // newReceiveHandler == null, so this is an unregister call, ensure pump is shut down.
                     if (this.receivePumpTask != null)
                     {
-<<<<<<< HEAD
-=======
                         // Do not wait as could block and would still match the previous behavior
->>>>>>> 96ac8021
                         this.ReceiveHandlerClose();
                     }
 
