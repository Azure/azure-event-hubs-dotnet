--- conflicted
+++ resolved
@@ -288,9 +288,6 @@
 
                     try
                     {
-<<<<<<< HEAD
-                        receivedEvents = await this.ReceiveAsync(receiveHandler.MaxBatchSize);
-=======
                         int batchSize;
                         lock (this.receivePumpLock)
                         {
@@ -303,7 +300,6 @@
                         }
 
                         receivedEvents = await this.ReceiveAsync(batchSize).ConfigureAwait(false);
->>>>>>> 3e422a2d
                     }
                     catch (Exception e)
                     {
