﻿// Copyright (c) Microsoft. All rights reserved.
// Licensed under the MIT license. See LICENSE file in the project root for full license information.

namespace Microsoft.Azure.EventHubs.Amqp
{
    using System;
    using System.Collections.Generic;
    using System.Threading;
    using System.Threading.Tasks;
    using Microsoft.Azure.Amqp;
    using Microsoft.Azure.Amqp.Framing;

    class AmqpEventDataSender : EventDataSender
    {
        int deliveryCount;
        readonly ActiveClientLinkManager clientLinkManager;

        internal AmqpEventDataSender(AmqpEventHubClient eventHubClient, string partitionId)
            : base(eventHubClient, partitionId)
        {
            if (!string.IsNullOrEmpty(partitionId))
            {
                this.Path = $"{eventHubClient.EventHubName}/Partitions/{partitionId}";
            }
            else
            {
                this.Path = eventHubClient.EventHubName;
            }

            this.SendLinkManager = new FaultTolerantAmqpObject<SendingAmqpLink>(this.CreateLinkAsync, this.CloseSession);
            this.clientLinkManager = new ActiveClientLinkManager((AmqpEventHubClient)this.EventHubClient);
            this.MaxMessageSize = 256 * 1024;   // Default. Updated when link is opened
        }

        string Path { get; }

        FaultTolerantAmqpObject<SendingAmqpLink> SendLinkManager { get; }

        public override Task CloseAsync()
        {
            this.clientLinkManager.Close();
            return this.SendLinkManager.CloseAsync();
        }

        protected override async Task OnSendAsync(IEnumerable<EventData> eventDatas, string partitionKey)
        {
            bool shouldRetry;
            int retryCount = 0;

            var timeoutHelper = new TimeoutHelper(this.EventHubClient.ConnectionStringBuilder.OperationTimeout, true);

            do
            {
                using (AmqpMessage amqpMessage = AmqpMessageConverter.EventDatasToAmqpMessage(eventDatas, partitionKey))
                {
                    shouldRetry = false;

                    try
                    {
                        try
                        {
                            // Always use default timeout for AMQP sesssion.
                            var amqpLink = await this.SendLinkManager.GetOrCreateAsync(
                                TimeSpan.FromSeconds(AmqpClientConstants.AmqpSessionTimeoutInSeconds)).ConfigureAwait(false);
                            if (amqpLink.Settings.MaxMessageSize.HasValue)
                            {
                                ulong size = (ulong)amqpMessage.SerializedMessageSize;
                                if (size > amqpLink.Settings.MaxMessageSize.Value)
                                {
                                    throw new MessageSizeExceededException(amqpMessage.DeliveryId.Value, size, amqpLink.Settings.MaxMessageSize.Value);
                                }
                            }

                            Outcome outcome = await amqpLink.SendMessageAsync(amqpMessage, this.GetNextDeliveryTag(), AmqpConstants.NullBinary, timeoutHelper.RemainingTime()).ConfigureAwait(false);
                            if (outcome.DescriptorCode != Accepted.Code)
                            {
                                Rejected rejected = (Rejected)outcome;
                                throw new AmqpException(rejected.Error);
                            }
<<<<<<< HEAD

                            this.RetryPolicy.ResetRetryCount(this.ClientId);
=======
>>>>>>> 96ac8021
                        }
                        catch (AmqpException amqpException)
                        {
                            throw AmqpExceptionHelper.ToMessagingContract(amqpException.Error);
                        }
                    }
                    catch (Exception ex)
                    {
                        // Evaluate retry condition?
<<<<<<< HEAD
                        this.RetryPolicy.IncrementRetryCount(this.ClientId);
                        TimeSpan? retryInterval = this.RetryPolicy.GetNextRetryInterval(this.ClientId, ex, timeoutHelper.RemainingTime());
                        if (retryInterval != null)
=======
                        TimeSpan? retryInterval = this.RetryPolicy.GetNextRetryInterval(ex, timeoutHelper.RemainingTime(), ++retryCount);
                        if (retryInterval != null && !this.EventHubClient.CloseCalled)
>>>>>>> 96ac8021
                        {
                            await Task.Delay(retryInterval.Value).ConfigureAwait(false);
                            shouldRetry = true;
                        }
                        else
                        {
                            throw;
                        }
                    }
                }
            } while (shouldRetry);
        }

        ArraySegment<byte> GetNextDeliveryTag()
        {
            int deliveryId = Interlocked.Increment(ref this.deliveryCount);
            return new ArraySegment<byte>(BitConverter.GetBytes(deliveryId));
        }

        async Task<SendingAmqpLink> CreateLinkAsync(TimeSpan timeout)
        {
            var amqpEventHubClient = ((AmqpEventHubClient)this.EventHubClient);

            var timeoutHelper = new TimeoutHelper(timeout);
            AmqpConnection connection = await amqpEventHubClient.ConnectionManager.GetOrCreateAsync(timeoutHelper.RemainingTime()).ConfigureAwait(false);

            // Authenticate over CBS
            var cbsLink = connection.Extensions.Find<AmqpCbsLink>();

            ICbsTokenProvider cbsTokenProvider = amqpEventHubClient.CbsTokenProvider;
            Uri address = new Uri(amqpEventHubClient.ConnectionStringBuilder.Endpoint, this.Path);
            string audience = address.AbsoluteUri;
            string resource = address.AbsoluteUri;
            var expiresAt = await cbsLink.SendTokenAsync(cbsTokenProvider, address, audience, resource, new[] { ClaimConstants.Send }, timeoutHelper.RemainingTime()).ConfigureAwait(false);

            AmqpSession session = null;
            try
            {
                // Create our Session
                var sessionSettings = new AmqpSessionSettings { Properties = new Fields() };
                session = connection.CreateSession(sessionSettings);
                await session.OpenAsync(timeoutHelper.RemainingTime()).ConfigureAwait(false);

                // Create our Link
                var linkSettings = new AmqpLinkSettings();
                linkSettings.AddProperty(AmqpClientConstants.TimeoutName, (uint)timeoutHelper.RemainingTime().TotalMilliseconds);
                linkSettings.AddProperty(AmqpClientConstants.EntityTypeName, (int)MessagingEntityType.EventHub);
                linkSettings.Role = false;
                linkSettings.InitialDeliveryCount = 0;
                linkSettings.Target = new Target { Address = address.AbsolutePath };
                linkSettings.Source = new Source { Address = this.ClientId };

                var link = new SendingAmqpLink(linkSettings);
                linkSettings.LinkName = $"{amqpEventHubClient.ContainerId};{connection.Identifier}:{session.Identifier}:{link.Identifier}";
                link.AttachTo(session);

                await link.OpenAsync(timeoutHelper.RemainingTime()).ConfigureAwait(false);

                var activeClientLink = new ActiveClientLink(
                    link,
                    audience, // audience
                    this.EventHubClient.ConnectionStringBuilder.Endpoint.AbsoluteUri, // endpointUri
                    new[] { ClaimConstants.Send },
                    true,
                    expiresAt);

                this.MaxMessageSize = (long)activeClientLink.Link.Settings.MaxMessageSize();

                this.clientLinkManager.SetActiveLink(activeClientLink);

                return link;
            }
            catch
            {
                // Cleanup any session (and thus link) in case of exception.
                session?.Abort();
                throw;
            }
        }

        void CloseSession(SendingAmqpLink link)
        {
            // Note we close the session (which includes the link).
            link.Session.SafeClose();
        }
    }
}<|MERGE_RESOLUTION|>--- conflicted
+++ resolved
@@ -77,11 +77,6 @@
                                 Rejected rejected = (Rejected)outcome;
                                 throw new AmqpException(rejected.Error);
                             }
-<<<<<<< HEAD
-
-                            this.RetryPolicy.ResetRetryCount(this.ClientId);
-=======
->>>>>>> 96ac8021
                         }
                         catch (AmqpException amqpException)
                         {
@@ -91,14 +86,8 @@
                     catch (Exception ex)
                     {
                         // Evaluate retry condition?
-<<<<<<< HEAD
-                        this.RetryPolicy.IncrementRetryCount(this.ClientId);
-                        TimeSpan? retryInterval = this.RetryPolicy.GetNextRetryInterval(this.ClientId, ex, timeoutHelper.RemainingTime());
-                        if (retryInterval != null)
-=======
                         TimeSpan? retryInterval = this.RetryPolicy.GetNextRetryInterval(ex, timeoutHelper.RemainingTime(), ++retryCount);
                         if (retryInterval != null && !this.EventHubClient.CloseCalled)
->>>>>>> 96ac8021
                         {
                             await Task.Delay(retryInterval.Value).ConfigureAwait(false);
                             shouldRetry = true;
